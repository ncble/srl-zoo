--- conflicted
+++ resolved
@@ -212,144 +212,96 @@
             im = cv2.imread("data/{}.jpg".format(image_path))
             if im is None:
                 raise ValueError("tried to load {}.jpg, but it was not found".format(image_path))
-            
+
             im = preprocessImage(im, apply_occlusion=apply_occlusion, occlusion_percentage=occlusion_percentage)
 
 
-<<<<<<< HEAD
-
-class CustomDataLoader(object):
-    """
-    Data loader for efficiently loading images on the fly.
-    It uses workers, a prefetch thread and cache the data for efficiency.
-
-    :param minibatchlist: [[int]] list of list of int (observations ids)
+        # channel first + 1 dim for the batch
+        # th.tensor creates a copy
+        im = th.tensor(im.reshape((1,) + im.shape).transpose(0, 3, 1, 2))
+        return im
+
+    def __len__(self):
+        return self.n_minibatches
+
+    def __iter__(self):
+        return self
+
+    def __next__(self):
+        while True:
+            try:
+                val = self.pipe.get_nowait()
+                break
+            except:
+                time.sleep(0.001)
+                continue
+        if val is None:
+            raise StopIteration
+        return val
+
+    next = __next__  # Python 2 compatibility
+
+    def __del__(self):
+        if self.p is not None:
+            self.p.terminate()
+
+
+class SupervisedDataLoader(DataLoader):
+    """
+    Data loader for supervised learning.
+    :param x_indices: (numpy 1D array)
+    :param y_values: (numpy tensor)
     :param images_path: (numpy 1D array of str)
-    :param test_batch_size: (int)
-    :param cache_capacity: (int) number of images that can be cached
-    :param multi_view: (bool) enables dual camera mode
-    :param use_triplets: (bool) enables loading of negative observation
+    :param batch_size: (int)
+    :param is_training: (bool) Whether to create tensor that keep track of the gradient or not
+    :param no_targets: (bool) Set to true, only inputs are generated
     :param n_workers: (int) number of processes used for preprocessing
-    :param auto_cleanup: (bool) Whether to clean up preprocessing thread and cache after each epoch
-    :param apply_occlusion: whether or not to load observations containing a random zero-pixel
-           square mask (when using DAE) (bool)
-    :param occlusion_percentage: max percentage of occlusion when using DAE (float)
-
-    [WARNING] Set to False, you MUST clean up the loader manually (by calling cleanUp() method)
-    It may also produce deadlocks
-    """
-
-    def __init__(self, minibatchlist, images_path, test_batch_size=512, cache_capacity=5000,
-                 n_workers=5, auto_cleanup=True, multi_view=False, use_triplets=False, apply_occlusion=False,
-                 occlusion_percentage=0.5):
-
-        super(CustomDataLoader, self).__init__()
-
-        self.n_minibatches = len(minibatchlist)
-        # Total number of images
-        self.n_samples = len(images_path)
-        # Copy data to avoid side effects
-        # (it uses more memory but prevent from weird bugs)
-        self.minibatchlist = np.array(minibatchlist[:])
-        # Copy useful array to avoid side effects
-        self.images_path = images_path[:]
-        # Save minibatches original order
-        self.minibatches_indices = np.arange(len(minibatchlist), dtype=np.int64)
-        self.original_minibatchlist = self.minibatchlist.copy()
-
-        # Index of the minibatch in the iterator
-        self.current_idx = 0
-        # Index of the minibatch thta is currently preprocessed
-        self.current_preprocessed_idx = 0
-        # Whether we are in training/test mode
-        self.is_training = True
-        self.test_batch_size = test_batch_size
-        # Cache
-        # It will contains the tensors
-        # corresponding to preprocessed images
-        # it speeds up things
-        self.cache = OrderedDict()
-        self.cached_indices = None
-        self.cache_capacity = cache_capacity
-        # Prefetch
-        self.preprocess_result = None
-        # Event set when the requested
-        # minibatch is ready (= preprocessing finished)
-        self.ready_event = threading.Event()
-        # Event set when the iterator has return
-        # the preprocess_result
-        self.result_given_event = threading.Event()
-        # Event used to reset the iterator
-        # It allows to wait when the iterator has finished
-        # one iteration on all the minibatches
-        self.reset_event = threading.Event()
-        # Event used to terminate preprocessing thread
-        self.thread_exit = threading.Event()
-        # This variable will contain reference
-        # to the preprocessing thread
-        self.thread = None
-        # Whether to clean up preprocessing thread and cache after each epoch
-        self.auto_cleanup = auto_cleanup
-
-        # Multiprocessing
-        self.n_workers = n_workers
-        # Workers input queue
-        self.image_queues = [mp.Queue() for _ in range(self.n_workers)]
-        self.output_queue = mp.Queue()
-        # Event used to shutdown workers
-        self.exit_event = mp.Event()
-        # keep track of images that remain to be preprocessed
-        self.n_sent, self.n_received = 0, 0
-        self.shutdown = False
-        self.multi_view = multi_view
-        self.use_triplets = use_triplets
-        # apply occlusion for training a DAE
-        self.apply_occlusion = apply_occlusion
-        self.occlusion_percentage = occlusion_percentage
-
-        if self.n_workers <= 0:
-            raise ValueError("n_workers <= 0 in the data loader")
-
-        # Start the workers, there is one input queue (image queue) per worker
-        # and a common output_queue
-        self.workers = []
-        for i in range(self.n_workers):
-            w = mp.Process(target=imageWorker, args=(self.image_queues[i], self.output_queue,
-                                                     self.exit_event, self.multi_view, self.use_triplets))
-            w.daemon = True  # ensure that the worker exits on process exit
-            w.start()
-            self.workers.append(w)
-
-    def resetMinibatches(self):
-        """
-        Restore minibatches to their original order
-        """
-        self.minibatches_indices = np.arange(len(self.minibatchlist), dtype=np.int64)
-        self.minibatchlist = self.original_minibatchlist.copy()
-
-    def trainMode(self):
-        """
-        Switch to train mode and reset the iterator
-        It uses the minibatchlist pass at initialization
-        """
-        self.is_training = True
-        self.resetMinibatches()
-        # Reset the iterator
-        self.resetIterator()
-
-    def testMode(self):
-        """
-        Switch to test mode (faster mode) and reset the iterator
-        Next observations are not computed
-        """
-        self.is_training = False
-        self.minibatchlist = []
-        for i in range(self.n_samples // self.test_batch_size + 1):
-            start_idx = i * self.test_batch_size
-            end_idx = min(self.n_samples, (i + 1) * self.test_batch_size)
-            self.minibatchlist.append(np.arange(start_idx, end_idx))
-        # Reset the iterator
-        self.resetIterator()
+    """
+
+    def __init__(self, x_indices, y_values, images_path, batch_size, n_workers=1, no_targets=False,
+                 is_training=False, infinite_loop=True, max_queue_len=4):
+        # Create minibatch list
+        minibatchlist, targets = self.createMinibatchList(x_indices, y_values, batch_size)
+
+        # Whether to yield targets together with output
+        # (not needed when plotting or predicting states)
+        self.no_targets = no_targets
+        self.targets = np.array(targets)
+        self.is_training = is_training
+        super(SupervisedDataLoader, self).__init__(minibatchlist, images_path, n_workers=n_workers,
+                                                   infinite_loop=infinite_loop,
+                                                   max_queue_len=max_queue_len, is_training=is_training)
+
+    def _run(self):
+        start = True
+        with Parallel(n_jobs=self.n_workers, batch_size="auto", backend="threading") as parallel:
+            while start or self.infinite_loop:
+                start = False
+                if self.is_training:
+                    indices = np.random.permutation(self.n_minibatches).astype(np.int64)
+                else:
+                    indices = np.arange(len(self.minibatchlist), dtype=np.int64)
+
+                for minibatch_idx in indices:
+                    images = self.images_path[self.minibatchlist[minibatch_idx]]
+
+                    if self.n_workers <= 1:
+                        batch = [self._makeBatchElement(image_path) for image_path in images]
+                    else:
+                        batch = parallel(delayed(self._makeBatchElement)(image_path) for image_path in images)
+
+                    batch = th.cat(batch, dim=0)
+
+                    if self.no_targets:
+                        self.pipe.put(batch)
+                    else:
+                        # th.tensor creates a copy
+                        self.pipe.put((batch, th.tensor(self.targets[minibatch_idx])))
+
+                    # Free memory
+                    del batch
+
+                self.pipe.put(None)
 
     @staticmethod
     def createMinibatchList(x_indices, y_values, batch_size):
@@ -374,337 +326,4 @@
                 minibatchlist.append(x_indices[excerpt])
                 targets.append(y_values[excerpt])
 
-        return minibatchlist, targets
-
-    def deleteOldCache(self):
-        """
-        Delete oldest keys in the cache to save memory
-        """
-        n_in_cache = len(self.cache.keys())
-        n_to_delete = n_in_cache - self.cache_capacity + 1
-        if n_to_delete > 0:
-            # Delete first n_to_delete elements (oldest entries)
-            for key in list(self.cache.keys())[:n_to_delete]:
-                del self.cache[key]
-
-    def cleanUp(self):
-        """
-        Exit preprocessing thread
-        """
-        self.thread_exit.set()
-        self.resetIterator()
-        self.thread.join()
-        self.thread = None
-
-    def resetIterator(self):
-        """
-        Reset the iterator so we can do
-        a full pass on the minibatches
-        """
-        self.current_idx = 0
-        self.resetPreprocessingThread()
-
-    def resetCache(self):
-        """
-        Delete the current cache (free memory)
-        """
-        del self.cache
-        self.cache = OrderedDict()
-
-    def resetAndShuffle(self):
-        """
-        Reset the iterator and shuffle the minibatches
-        """
-        self.shuffleMinitbatchesOrder()
-        self.resetIterator()
-
-    def shuffleMinitbatchesOrder(self):
-        """
-        Shuffle list of minibatches
-        """
-        self.resetMinibatches()
-        indices = np.random.permutation(self.n_minibatches).astype(np.int64)
-        self.minibatches_indices = indices
-        self.minibatchlist = self.minibatchlist[indices]
-
-    def resetQueues(self):
-        """
-        Reset sent and received count
-        and empty queues
-        """
-        self.n_sent, self.n_received = 0, 0
-        # Clear queues
-        for q in self.image_queues + [self.output_queue]:
-            while not q.empty():
-                idx, _ = q.get()
-                if idx is not None:
-                    print("Warning, queue not empty")
-
-    def resetPreprocessingThread(self):
-        """
-        Clean up preprocessing thread
-        """
-        self.preprocess_result = None
-        self.current_preprocessed_idx = 0
-        # Reset the different events
-        self.ready_event.clear()
-        self.result_given_event.clear()
-        # Notify the preprocessing thread
-        # to start again preprocessing the data
-        self.reset_event.set()
-
-    def launchPreprocessing(self):
-        """
-        Create the thread that feed
-        the workers with data
-        """
-        self.thread_exit.clear()
-        t = threading.Thread(target=self.preprocessingThread)
-        self.thread = t
-        t.deamon = True
-        t.start()
-
-    def preprocessingThread(self):
-        """
-        Preprocess minibatches
-        It waits for a reset event at the end of an iteration
-        """
-        while not self.thread_exit.is_set():
-            if self.current_preprocessed_idx >= len(self.minibatchlist):
-                self.reset_event.clear()
-                self.reset_event.wait()
-                if self.thread_exit.is_set():
-                    continue
-            self._processNextMinibatch()
-
-    def sample_coordinates(self, coord_1, max_distance, percentage):
-        """
-        Sampling from a coordinate A, a second one B within a maximum distance [max_distance X percentage]
-
-        :param coord_1: sample first coordinate (int)
-        :param max_distance: max value of coordinate in the axis (int)
-        :param percentage: maximum occlusion as a percentage (float)
-        :return: (tuple of int)
-        """
-        min_coord_2 = max(0, coord_1 - max_distance * percentage)
-        max_coord_2 = min(coord_1 + max_distance * percentage, max_distance)
-        coord_2 = np.random.randint(low=min_coord_2, high=max_coord_2)
-        return min(coord_1, coord_2), max(coord_1, coord_2)
-
-    def _sendToWorkers(self, batch_size, indices_list, obs_dict):
-        """
-        Fill workers queues and concatenate result
-        in a numpy array
-        """
-        # Preprocessing loop, it fills workers queues
-        for indices, key in zip(indices_list, obs_dict.keys()):
-
-            obs = np.zeros((batch_size, IMAGE_WIDTH, IMAGE_HEIGHT, getNChannels()), dtype=np.float32)
-            if self.apply_occlusion:
-                noisy_obs = np.zeros((batch_size, IMAGE_WIDTH, IMAGE_HEIGHT, getNChannels()), dtype=np.float32)
-            # Reset queues and received count
-            self.resetQueues()
-
-            # Retrieve known images from cache:
-            self.cached_indices = np.zeros(len(indices)).astype(bool)
-            known_images = set(self.cache.keys())
-            # Dict to associate minibatch indices to image indices
-            minibatch_idx_to_idx = {}
-            # Do not preprocessed again cached images
-            for j, idx in enumerate(indices):
-                minibatch_idx_to_idx[j] = idx
-                if idx in known_images:
-                    self.cached_indices[j] = True
-                    obs[j, :, :, :] = self.cache[idx]
-                    if self.apply_occlusion:
-                        noisy_obs[j, :, :, :] = self.cache[idx]
-
-            # Fill the workers queues
-            self._putImages(indices)
-
-            # Wait for workers
-            while self.n_received < self.n_sent:
-                j, im = self.output_queue.get(timeout=3)  # 3s timeout
-                obs[j, :, :, :] = im
-                # If using occlusion, set a mask of random height (resp. width)
-                # equal at most to coefficient of occlusion_surface X IMAGE_HEIGHT (resp.  IMAGE_WIDTH)
-                if self.apply_occlusion:
-                    h_1 = np.random.randint(IMAGE_HEIGHT)
-                    h_1, h_2 = self.sample_coordinates(h_1, IMAGE_HEIGHT, percentage=self.occlusion_percentage )
-                    w_1 = np.random.randint(IMAGE_WIDTH)
-                    w_1, w_2 = self.sample_coordinates(w_1, IMAGE_WIDTH, percentage=self.occlusion_percentage)
-                    noisy_img = im
-                    # This mask is set by applying zero values to corresponding pixels.
-                    noisy_img[h_1:h_2, w_1:w_2, :] = 0.
-                    noisy_obs[j, :, :, :] = noisy_img
-                # Cache the preprocessed image
-                self.cache[minibatch_idx_to_idx[j]] = im
-                self.n_received += 1
-
-            # Channel first
-            obs = np.transpose(obs, (0, 3, 2, 1))
-            if self.apply_occlusion:
-                # The loader returns a tuple containing the original image and the noisy one (with mask applied)
-                noisy_obs = np.transpose(noisy_obs, (0, 3, 2, 1))
-                obs_dict[key] = (th.from_numpy(obs), th.from_numpy(noisy_obs))
-            else:
-                obs_dict[key] = th.from_numpy(obs)
-
-            # Free memory
-            del obs
-
-        # Delete old elements in the cache
-        # to limit its size (regulated by self.cache_capacity)
-        self.deleteOldCache()
-
-        if self.preprocess_result is not None:
-            # Wait before overwritting result
-            self.result_given_event.wait()
-            self.result_given_event.clear()
-            # Wait a bit to avoid overwritting preprocess_result
-            # before it returns data
-            # time.sleep(0.01)
-
-    def _processNextMinibatch(self):
-        """
-        Send images to workers and compute
-        """
-        # Alias to improve readability
-        i = self.current_preprocessed_idx
-        obs_indices = self.minibatchlist[i]
-
-        batch_size = len(obs_indices)
-        # If we are training we need addional tensors
-        # (next obs)
-        if self.is_training:
-            # Retrieve observations
-            # Define a dict to modify it in the for loop
-            obs_dict = OrderedDict([('obs', None), ('next_obs', None)])
-            indices_list = [obs_indices, obs_indices + 1]
-        else:
-            obs_dict = OrderedDict([('obs', None)])
-            indices_list = [obs_indices]
-
-        self._sendToWorkers(batch_size, indices_list, obs_dict)
-
-        if self.is_training:
-            self.preprocess_result = self.minibatches_indices[i], obs_dict['obs'], obs_dict['next_obs']
-        else:
-            self.preprocess_result = obs_dict['obs']
-
-        # Notify iterator that the minibatch is ready
-        self.ready_event.set()
-        self.current_preprocessed_idx += 1
-=======
-        # channel first + 1 dim for the batch
-        # th.tensor creates a copy
-        im = th.tensor(im.reshape((1,) + im.shape).transpose(0, 3, 1, 2))
-        return im
->>>>>>> a1405ca1
-
-    def __len__(self):
-        return self.n_minibatches
-
-    def __iter__(self):
-        return self
-
-    def __next__(self):
-        while True:
-            try:
-                val = self.pipe.get_nowait()
-                break
-            except:
-                time.sleep(0.001)
-                continue
-        if val is None:
-            raise StopIteration
-        return val
-
-    next = __next__  # Python 2 compatibility
-
-    def __del__(self):
-        if self.p is not None:
-            self.p.terminate()
-
-
-class SupervisedDataLoader(DataLoader):
-    """
-    Data loader for supervised learning.
-    :param x_indices: (numpy 1D array)
-    :param y_values: (numpy tensor)
-    :param images_path: (numpy 1D array of str)
-    :param batch_size: (int)
-    :param is_training: (bool) Whether to create tensor that keep track of the gradient or not
-    :param no_targets: (bool) Set to true, only inputs are generated
-    :param n_workers: (int) number of processes used for preprocessing
-    """
-
-    def __init__(self, x_indices, y_values, images_path, batch_size, n_workers=1, no_targets=False,
-                 is_training=False, infinite_loop=True, max_queue_len=4):
-        # Create minibatch list
-        minibatchlist, targets = self.createMinibatchList(x_indices, y_values, batch_size)
-
-        # Whether to yield targets together with output
-        # (not needed when plotting or predicting states)
-        self.no_targets = no_targets
-        self.targets = np.array(targets)
-        self.is_training = is_training
-        super(SupervisedDataLoader, self).__init__(minibatchlist, images_path, n_workers=n_workers,
-                                                   infinite_loop=infinite_loop,
-                                                   max_queue_len=max_queue_len, is_training=is_training)
-
-    def _run(self):
-        start = True
-        with Parallel(n_jobs=self.n_workers, batch_size="auto", backend="threading") as parallel:
-            while start or self.infinite_loop:
-                start = False
-                if self.is_training:
-                    indices = np.random.permutation(self.n_minibatches).astype(np.int64)
-                else:
-                    indices = np.arange(len(self.minibatchlist), dtype=np.int64)
-
-                for minibatch_idx in indices:
-                    images = self.images_path[self.minibatchlist[minibatch_idx]]
-
-                    if self.n_workers <= 1:
-                        batch = [self._makeBatchElement(image_path) for image_path in images]
-                    else:
-                        batch = parallel(delayed(self._makeBatchElement)(image_path) for image_path in images)
-
-                    batch = th.cat(batch, dim=0)
-
-                    if self.no_targets:
-                        self.pipe.put(batch)
-                    else:
-                        # th.tensor creates a copy
-                        self.pipe.put((batch, th.tensor(self.targets[minibatch_idx])))
-
-                    # Free memory
-                    del batch
-
-                self.pipe.put(None)
-
-    @staticmethod
-    def createMinibatchList(x_indices, y_values, batch_size):
-        """
-        Create list of minibatches (contains the observations indices)
-        along with the corresponding list of targets
-        Warning: this may create minibatches of different length
-        :param x_indices: (numpy 1D array)
-        :param y_values: (numpy tensor)
-        :param batch_size: (int)
-        :return: [numpy array], [numpy tensor]
-        """
-        targets = []
-        minibatchlist = []
-        n_minibatches = len(x_indices) // batch_size + 1
-        for i in range(0, n_minibatches):
-            start_idx = i * batch_size
-            end_idx = min(start_idx + batch_size, len(x_indices))
-            excerpt = slice(start_idx, end_idx)
-            # Remove excerpt with no elements
-            if len(x_indices[excerpt]) > 0:
-                minibatchlist.append(x_indices[excerpt])
-                targets.append(y_values[excerpt])
-
         return minibatchlist, targets