--- conflicted
+++ resolved
@@ -108,12 +108,9 @@
                 loss = criterion(decoded, obs)
                 loss.backward()
                 self.optimizer.step()
-<<<<<<< HEAD
                 train_loss += loss.item()
-=======
-                train_loss += loss.data[0]
                 epoch_train_loss[epoch].append(loss.data[0])
->>>>>>> 0e36c948
+
                 pbar.update(1)
             pbar.close()
 
@@ -127,12 +124,8 @@
 
                 _, decoded = self.model(noisy_obs)
                 loss = criterion(decoded, obs)
-<<<<<<< HEAD
                 val_loss += loss.item()
-=======
-                val_loss += loss.data[0]
                 epoch_val_loss[epoch].append(loss.data[0])
->>>>>>> 0e36c948
 
             val_loss /= len(val_loader)
             if DISPLAY_PLOTS:
