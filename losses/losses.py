from __future__ import print_function, division, absolute_import

import sys

import numpy as np
import torch as th
import torch.nn as nn
import torch.nn.functional as F

from models.priors import ReverseLayerF
from .utils import correlationMatrix

try:
    from functools import reduce
except ImportError:
    pass


class LossManager:
    """
    Class in charge of Computing and Saving history of Losses
    """

    def __init__(self, model, loss_history=None):
        """
        :param model: (PyTorch model)
        :param loss_history: (dict)
        """
        # Retrieve only trainable and regularizable parameters (we should exclude biases)
        self.reg_params = [param for name, param in model.named_parameters() if
                           ".bias" not in name and param.requires_grad]
        self.loss_history = loss_history
        self.names, self.weights, self.losses = [], [], []

    def addToLosses(self, name, weight, loss_value):
        """
        :param name: (str)
        :param weight: (float)
        :param loss_value: (FloatTensor)
        :return:
        """
        self.names.append(name)
        self.weights.append(weight)
        self.losses.append(loss_value)

    def updateLossHistory(self):
        if self.loss_history is not None:
            for name, w, loss in zip(self.names, self.weights, self.losses):
                if w > 0:
                    if len(self.loss_history[name]) > 0:
                        self.loss_history[name][-1] += w * loss.item()
                    else:
                        self.loss_history[name].append(w * loss.item())

    def computeTotalLoss(self):
        return sum([self.weights[i] * self.losses[i] for i in range(len(self.losses))])

    def resetLosses(self):
        self.names, self.weights, self.losses = [], [], []


def roboticPriorsLoss(states, next_states, minibatch_idx,
            dissimilar_pairs, same_actions_pairs, weight, loss_manager):
    """
    Computing the 4 Robotic priors: Temporal coherence, Causality, Proportionality, Repeatability
    :param states: (th.Tensor)
    :param next_states: (th.Tensor)
    :param minibatch_idx: (int)
    :param dissimilar_pairs: ([np.ndarray])
    :param same_actions_pairs: ([np.ndarray])
    :param weight: coefficient to weight the loss
    :param loss_manager: loss criterion needed to log the loss value (LossManager)
    :return: (th.Tensor)
    """
    dissimilar_pairs = th.from_numpy(dissimilar_pairs[minibatch_idx]).to(states.device)
    same_actions_pairs = th.from_numpy(same_actions_pairs[minibatch_idx]).to(states.device)

    state_diff = next_states - states
    state_diff_norm = state_diff.norm(2, dim=1)
    similarity = lambda x, y: th.exp(-(x - y).norm(2, dim=1) ** 2)
    temp_coherence_loss = (state_diff_norm ** 2).mean()
    causality_loss = similarity(states[dissimilar_pairs[:, 0]],
                                states[dissimilar_pairs[:, 1]]).mean()
    proportionality_loss = ((state_diff_norm[same_actions_pairs[:, 0]] -
                             state_diff_norm[same_actions_pairs[:, 1]]) ** 2).mean()

    repeatability_loss = (
            similarity(states[same_actions_pairs[:, 0]], states[same_actions_pairs[:, 1]]) *
            (state_diff[same_actions_pairs[:, 0]] - state_diff[same_actions_pairs[:, 1]]).norm(2,
                                                                                               dim=1) ** 2).mean()
    weights = [1, 1, 1, 1]
    names = ['temp_coherence_loss', 'causality_loss', 'proportionality_loss', 'repeatability_loss']
    losses = [temp_coherence_loss, causality_loss, proportionality_loss, repeatability_loss]

    total_loss = 0
    for idx in range(len(weights)):
        loss_manager.addToLosses(names[idx], weights[idx], losses[idx])
        total_loss += losses[idx]
    return weight * total_loss


def forwardModelLoss(next_states_pred, next_states, weight, loss_manager):
    """
    :param next_states_pred: (th.Tensor)
    :param next_states: (th.Tensor)
    :param weight: coefficient to weight the loss
    :param loss_manager: loss criterion needed to log the loss value (LossManager)
    :return:
    """
    # TODO: replace with mse_loss once the bug is fixed in PyTorch (see reconstructionLoss)
    # forward_loss = F.mse_loss(next_states_pred, next_states, reduction='elementwise_mean')
    forward_loss = reconstructionLoss(next_states_pred, next_states)
    loss_manager.addToLosses('forward_loss', weight, forward_loss)
    return weight * forward_loss


def inverseModelLoss(actions_pred, actions_st, weight, loss_manager, continuous_action=False):
    """
    Inverse model's loss: Cross-entropy between predicted categoriacal actions and true actions
    :param actions_pred: (th.Tensor)
    :param actions_st: (th.Tensor)
    :param weight: coefficient to weight the loss
    :param loss_manager: loss criterion needed to log the loss value (LossManager)
    :return:
    """
    if continuous_action:
        loss_fn = nn.MSELoss()
<<<<<<< HEAD
        inverse_loss = loss_fn(actions_pred, actions_st.type(th.FloatTensor).to(actions_pred.get_device()))
=======
        inverse_loss = loss_fn(actions_pred, actions_st)
>>>>>>> 2467f5d4
    else:
        loss_fn = nn.CrossEntropyLoss()
        inverse_loss = loss_fn(actions_pred, actions_st.squeeze(1))

    loss_manager.addToLosses('inverse_loss', weight, inverse_loss)
    return weight * inverse_loss


def l1Loss(params, weight, loss_manager):
    """
    L1 regularization loss
    :param params: NN's weights to regularize
    :param weight: coefficient to weight the loss (float)
    :param loss_manager: loss criterion needed to log the loss value (LossManager)
    :return:
    """
    l1_loss = sum([th.sum(th.abs(param)) for param in params])
    loss_manager.addToLosses('l1_loss', weight, l1_loss)
    return weight * l1_loss


def l2Loss(params, weight, loss_manager):
    """
    L2 regularization loss
    :param params: NN's weights to regularize
    :param weight: coefficient to weight the loss (float)
    :param loss_manager: loss criterion needed to log the loss value (LossManager)
    :return:
    """
    l2_loss = sum([param.norm(2) for param in params]) / len(params)
    loss_manager.addToLosses('l2_loss', weight, l2_loss)
    return weight * l2_loss


def rewardModelLoss(rewards_pred, rewards_st, weight, loss_manager):
    """
    Categorical Reward prediction Loss (Cross-entropy)
    :param rewards_pred: predicted reward - categorical (th.Tensor)
    :param rewards_st: (th.Tensor)
    :param weight: coefficient to weight the loss
    :param loss_manager: loss criterion needed to log the loss value (LossManager)
    :return:
    """
    loss_fn = nn.CrossEntropyLoss()
    reward_loss = loss_fn(rewards_pred, target=rewards_st)
    loss_manager.addToLosses('reward_loss', weight, reward_loss)
    return weight * reward_loss

def reconstructionLoss(input_image, target_image):
    """
    Reconstruction Loss for Autoencoders
    :param input_image: Observation (th.Tensor)
    :param target_image: Reconstructed observation (th.Tensor)
    :return:
    """
    # TODO: replace with mse_loss when new release is out.
    # We use a custom version because of this issue: https://github.com/pytorch/pytorch/issues/10009
    return th.sum((input_image - target_image) ** 2) / input_image.data.nelement()


def autoEncoderLoss(obs, decoded_obs, next_obs, decoded_next_obs, weight, loss_manager):
    """
    :param obs: Observation (th.Tensor)
    :param decoded_obs: reconstructed Observation (th.Tensor)
    :param next_obs: next Observation (th.Tensor)
    :param decoded_next_obs: next reconstructed Observation (th.Tensor)
    :param weight: coefficient to weight the loss (float)
    :param loss_manager: loss criterion needed to log the loss value (LossManager)
    :return:
    """
    ae_loss = reconstructionLoss(obs, decoded_obs) + reconstructionLoss(next_obs, decoded_next_obs)
    loss_manager.addToLosses('reconstruction_loss', weight, ae_loss)
    return weight * ae_loss


def generationLoss(decoded, next_decoded, obs, next_obs, weight, loss_manager):
    """
    Pixel-wise generation Loss
    :param loss_manager: loss criterion needed to log the loss value (LossManager)
    :param decoded: reconstructed Observation (th.Tensor)
    :param next_decoded: next reconstructed Observation (th.Tensor)
    :param obs: Observation (th.Tensor)
    :param next_obs: next Observation (th.Tensor)
    :param weight: (float)
    :return: (th.Tensor)
    """
    generation_loss = F.mse_loss(decoded, obs, reduction='sum')
    generation_loss += F.mse_loss(next_decoded, next_obs, reduction='sum')
    loss_name = 'generation_loss'
    loss_manager.addToLosses(loss_name, weight, generation_loss)
    return weight * generation_loss


def perceptualSimilarityLoss(encoded_real, encoded_prediction, next_encoded_real, next_encoded_prediction,
                            weight, loss_manager):
    """
    Perceptual similarity Loss for VAE as in
    # "DARLA: Improving Zero-Shot Transfer in Reinforcement Learning", Higgins et al.
    # see https://arxiv.org/pdf/1707.08475.pdf

    :param loss_manager: loss criterion needed to log the loss value (LossManager)
    :param encoded_real: states encoding the real observation by the DAE (th.Tensor)
    :param encoded_prediction: states encoding the vae's predicted observation by the DAE  (th.Tensor)
    :param next_encoded_real: states encoding the next real observation by the DAE (th.Tensor)
    :param next_encoded_prediction: states encoding the vae's predicted next observation by the DAE (th.Tensor)
    :param weight: loss for the DAE's embedding l2 distance (float)
    :return: (th.Tensor)
    """

    pretrained_dae_encoding_loss = F.mse_loss(encoded_real, encoded_prediction, reduction='sum')
    pretrained_dae_encoding_loss += F.mse_loss(next_encoded_real, next_encoded_prediction, reduction='sum')
    loss_manager.addToLosses("denoising perceptual similarity", weight, pretrained_dae_encoding_loss)
    return weight * pretrained_dae_encoding_loss


def kullbackLeiblerLoss(mu, next_mu, logvar, next_logvar, loss_manager, beta=1):
    """
    KL divergence losses summed over all elements and batch
    :param mu: mean of the distribution of samples (th.Tensor)
    :param next_mu: mean of the distribution of next samples (th.Tensor)
    :param logvar: log of the variance of the distribution of samples (th.Tensor)
    :param next_logvar: log of the variance of the distribution of next samples (th.Tensor)
    :param loss_manager: loss criterion needed to log the loss value (LossManager)
    :param beta: (float) used to weight the KL divergence for disentangling
    """

    # see Appendix B from VAE paper:
    # Kingma and Welling. Auto-Encoding Variational Bayes. ICLR, 2014
    # https://arxiv.org/abs/1312.6114
    kl_divergence = -0.5 * th.sum(1 + logvar - mu.pow(2) - logvar.exp())
    kl_divergence += -0.5 * th.sum(1 + next_logvar - next_mu.pow(2) - next_logvar.exp())
    loss_manager.addToLosses('kl_loss', beta, kl_divergence)
    return beta * kl_divergence


def mutualInformationLoss(states, rewards_st, weight, loss_manager):
    """
    TODO: Equation needs to be fixed for faster computation
    Loss criterion to assess mutual information between predicted states and rewards
    see: https://en.wikipedia.org/wiki/Mutual_information
    :param states: (th.Tensor)
    :param rewards_st:(th.Tensor)
    :param weight: coefficient to weight the loss (float)
    :param loss_manager: loss criterion needed to log the loss value
    :return:
    """
    X = states
    Y = rewards_st
    I = 0
    eps = 1e-10
    p_x = float(1 / np.sqrt(2 * np.pi)) * \
          th.exp(-th.pow(th.norm((X - th.mean(X, dim=0)) / (th.std(X, dim=0) + eps), 2, dim=1), 2) / 2) + eps
    p_y = float(1 / np.sqrt(2 * np.pi)) * \
          th.exp(-th.pow(th.norm((Y - th.mean(Y, dim=0)) / (th.std(Y, dim=0) + eps), 2, dim=1), 2) / 2) + eps
    for x in range(X.shape[0]):
        for y in range(Y.shape[0]):
            p_xy = float(1 / np.sqrt(2 * np.pi)) * \
                   th.exp(-th.pow(th.norm((th.cat([X[x], Y[y]]) - th.mean(th.cat([X, Y], dim=1), dim=0)) /
                                          (th.std(th.cat([X, Y], dim=1), dim=0) + eps), 2), 2) / 2) + eps
            I += p_xy * th.log(p_xy / (p_x[x] * p_y[y]))

    mutual_info_loss = th.exp(-I)
    loss_manager.addToLosses('mutual_info', weight, mutual_info_loss)
    return weight * mutual_info_loss


def rewardPriorLoss(states, rewards_st, weight, loss_manager):
    """
    Loss expressing correlation between predicted states and reward
    :param states: (th.Tensor)
    :param rewards_st: rewards at timestep t (th.Tensor)
    :param weight: coefficient to weight the loss
    :param loss_manager: loss criterion needed to log the loss value
    :return:
    """
    corr_matrix = correlationMatrix(th.cat([states, rewards_st], dim=1).t())
    # Maximise correlation between states and rewards (last rows)
    reward_prior_loss = 1 - th.mean(th.abs(corr_matrix[-rewards_st.shape[1]:, :]))

    loss_manager.addToLosses('reward_prior', weight, reward_prior_loss)
    return weight * reward_prior_loss


def episodePriorLoss(minibatch_idx, minibatch_episodes, states, discriminator, balanced_sampling, weight, loss_manager):
    """
    :param minibatch_idx:
    :param minibatch_episodes:
    :param states: (th.Tensor)
    :param discriminator: (model)
    :param balanced_sampling: (boool)
    :param weight: coefficient to weight the loss (float)
    :param loss_manager: loss criterion needed to log the loss value (LossManager)
    :return:
    """
    # The "episode prior" idea is really close
    # to http://proceedings.mlr.press/v37/ganin15.pdf and GANs
    # We train a discriminator that try to distinguish states from same/different episodes
    # and then use the opposite gradient to update the states in order to fool it

    # lambda_ is the weight we give to the episode prior loss
    # lambda_ from 0 to 1 (as in original paper)
    # p = (minibatch_num + epoch * len(data_loader)) / (N_EPOCHS * len(data_loader))
    # lambda_ = 2. / (1. + np.exp(-10 * p)) - 1
    lambda_ = 1
    # Reverse gradient
    reverse_states = ReverseLayerF.apply(states, lambda_)

    criterion_episode = nn.BCELoss(reduction='sum')
    # Get episodes indices for current minibatch
    episodes = np.array(minibatch_episodes[minibatch_idx])

    # Sample other states
    if balanced_sampling:
        # Balanced sampling
        others_idx = np.arange(len(episodes))
        for i in range(len(episodes)):
            if np.random.rand() > 0.5:
                others_idx[i] = np.random.choice(np.where(episodes != episodes[i])[0])
            else:
                others_idx[i] = np.random.choice(np.where(episodes == episodes[i])[0])
    else:
        # Uniform (unbalanced) sampling
        others_idx = np.random.permutation(len(states))

    # Create input for episode discriminator
    episode_input = th.cat((reverse_states, reverse_states[others_idx, :]), dim=1)
    episode_output = discriminator(episode_input)

    others_episodes = episodes[others_idx]
    same_episodes = th.from_numpy((episodes == others_episodes).astype(np.float32))
    same_episodes = same_episodes.to(states.device)

    # TODO: classification accuracy/loss
    episode_loss = criterion_episode(episode_output.squeeze(1), same_episodes)
    loss_manager.addToLosses('episode_prior', weight, episode_loss)
    return weight * episode_loss


def tripletLoss(states, p_states, n_states, weight, loss_manager, alpha=0.2):
    """
    :param alpha: (float) margin that is enforced between positive & neg observation (TCN Triplet Loss)
    :param states: (th.Tensor) states for the anchor obs
    :param p_states: (th.Tensor) states for the positive obs
    :param n_states: (th.Tensor) states for the negative obs
    :return: (th.Tensor)
    """
    # Time-Contrastive Triplet Loss
    distance_positive = (states - p_states).pow(2).sum(1)
    distance_negative = (states - n_states).pow(2).sum(1)
    tcn_triplet_loss = F.relu(distance_positive - distance_negative + alpha)
    tcn_triplet_loss = tcn_triplet_loss.mean()
    loss_manager.addToLosses('triplet_loss', weight, tcn_triplet_loss)
    return weight * tcn_triplet_loss<|MERGE_RESOLUTION|>--- conflicted
+++ resolved
@@ -125,11 +125,7 @@
     """
     if continuous_action:
         loss_fn = nn.MSELoss()
-<<<<<<< HEAD
         inverse_loss = loss_fn(actions_pred, actions_st.type(th.FloatTensor).to(actions_pred.get_device()))
-=======
-        inverse_loss = loss_fn(actions_pred, actions_st)
->>>>>>> 2467f5d4
     else:
         loss_fn = nn.CrossEntropyLoss()
         inverse_loss = loss_fn(actions_pred, actions_st.squeeze(1))
