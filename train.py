# coding: utf-8
"""
This is a PyTorch implementation of the method for state representation learning described in the paper "Learning State
Representations with Robotic Priors" (Jonschkowski & Brock, 2015).

This program is based on the original implementation by Rico Jonschkowski (rico.jonschkowski@tu-berlin.de):
https://github.com/tu-rbo/learning-state-representations-with-robotic-priors

"""
from __future__ import print_function, division, absolute_import

import argparse
import time
import sys
from collections import defaultdict

import numpy as np
import torch as th
import torch.nn as nn
import torch.nn.functional as F
from tqdm import tqdm

import plotting.representation_plot as plot_script
from models.base_learner import BaseLearner
<<<<<<< HEAD
from models.models import SRLConvolutionalNetwork, SRLDenseNetwork, SRLCustomCNN, TripletNet, SRLCustomForward
=======
from models import SRLConvolutionalNetwork, SRLDenseNetwork, SRLCustomCNN, TripletNet
>>>>>>> 5a50bd13
from plotting.representation_plot import plot_representation, plt
from plotting.losses_plot import plotLosses
from preprocessing.data_loader import BaxterImageLoader
from preprocessing.preprocess import INPUT_DIM
from utils import parseDataFolder, printRed, printYellow
from pipeline import NO_PAIRS_ERROR, NAN_ERROR

# Python 2/3 compatibility
try:
    input = raw_input
except NameError:
    pass

try:
    from functools import reduce
except ImportError:
    pass

DISPLAY_PLOTS = True
EPOCH_FLAG = 1  # Plot every 1 epoch
BATCH_SIZE = 256  #
NOISE_STD = 1e-6  # To avoid NaN (states must be different)
VALIDATION_SIZE = 0.2  # 20% of training data for validation


class RoboticPriorsLoss(nn.Module):
    """
    :param model: (PyTorch model)
    :param l1_reg: (float) l1 regularization coeff
    :param loss_history: (dict) will be modified
    """

    def __init__(self, model, l1_reg=0.0, loss_history=None):
        super(RoboticPriorsLoss, self).__init__()
        # Retrieve only trainable and regularizable parameters (we should exclude biases)
        self.reg_params = [param for name, param in model.named_parameters() if
                           ".bias" not in name and param.requires_grad]
        n_params = sum([reduce(lambda x, y: x * y, param.size()) for param in self.reg_params])
        self.l1_coeff = (l1_reg / n_params)
        self.loss_history = loss_history

    def forward(self, states, next_states,
                dissimilar_pairs, same_actions_pairs, ref_point_pairs,
                similar_pairs, next_states_pred=None):
        """
        :param states: (th Variable)
        :param next_states: (th Variable)
        :param dissimilar_pairs: (th tensor)
        :param same_actions_pairs: (th tensor)
        :param ref_point_pairs: (th tensor)
        :param similar_pairs: (th tensor)
        :param next_states_pred: (th tensor)
        :return: (th Variable)
        """

        state_diff = next_states - states
        state_diff_norm = state_diff.norm(2, dim=1)
        similarity = lambda x, y: th.exp(-(x - y).norm(2, dim=1) ** 2)
        temp_coherence_loss = (state_diff_norm ** 2).mean()
        causality_loss = similarity(states[dissimilar_pairs[:, 0]],
                                    states[dissimilar_pairs[:, 1]]).mean()
        proportionality_loss = ((state_diff_norm[same_actions_pairs[:, 0]] -
                                 state_diff_norm[same_actions_pairs[:, 1]]) ** 2).mean()

        repeatability_loss = (
                similarity(states[same_actions_pairs[:, 0]], states[same_actions_pairs[:, 1]]) *
                (state_diff[same_actions_pairs[:, 0]] - state_diff[same_actions_pairs[:, 1]]).norm(2,
                                                                                                   dim=1) ** 2).mean()

        w_fixed_point, fixed_ref_point_loss = 0, 0
        w_same_env, same_env_loss = 0, 0
        if len(ref_point_pairs) > 0:
            # Apply reference point prior
            # It assumes all sequences in the dataset share
            # at least one same 3D pos input image of Baxter arm

            same_pos_states_diff = states[ref_point_pairs[:, 1]] - states[ref_point_pairs[:, 0]]
            same_pos_states_diff_norm = same_pos_states_diff.norm(2, dim=1)
            w_fixed_point = 1
            fixed_ref_point_loss = (same_pos_states_diff_norm ** 2).mean()
        elif len(similar_pairs) > 0:
            # Same Env prior
            w_same_env = 1
            same_env_loss = ((states[similar_pairs[:, 1]] - states[similar_pairs[:, 0]]).norm(2, dim=1) ** 2).mean()

        l1_loss = sum([th.sum(th.abs(param)) for param in self.reg_params])

        total_loss = 1 * temp_coherence_loss + 1 * causality_loss + 1 * proportionality_loss \
                     + 1 * repeatability_loss + w_fixed_point * fixed_ref_point_loss + self.l1_coeff * l1_loss \
                     + w_same_env * same_env_loss

        # Forward model's loss:
        if (actions is not None) and (next_states_pred is not None):
            #print("shapes: ", next_states_pred.shape, next_states.shape)
            forward_loss = next_states_pred - next_states
            forward_loss = forward_loss.norm(2, dim=1).mean()
            #print("forward loss: ", forward_loss)
            total_loss +=forward_loss

        if self.loss_history is not None:
            weights = [1, 1, 1, 1, w_fixed_point, self.l1_coeff, w_same_env]
            names = ['temp_coherence_loss', 'causality_loss', 'proportionality_loss',
                     'repeatability_loss', 'fixed_ref_point_loss', 'l1_loss', 'same_env_loss']
            losses = [temp_coherence_loss, causality_loss, proportionality_loss,
                      repeatability_loss, fixed_ref_point_loss, l1_loss, same_env_loss]
            for name, w, loss in zip(names, weights, losses):
                if w > 0:
                    if len(self.loss_history[name]) > 0:
                        self.loss_history[name][-1] += w * loss.data[0]
                    else:
                        self.loss_history[name].append(w * loss.data[0])

        return total_loss


class RoboticPriorsTripletLoss(nn.Module):
    """
    :param model: (PyTorch model)
    :param l1_reg: (float) l1 regularization coeff
    :param loss_history: (dict) will be modified
    """

    def __init__(self, model, l1_reg=0.0, loss_history=None):
        super(RoboticPriorsTripletLoss, self).__init__()
        # Retrieve only trainable and regularizable parameters (we should exclude biases)
        self.reg_params = [param for name, param in model.named_parameters() if
                           ".bias" not in name and param.requires_grad]
        n_params = sum([reduce(lambda x, y: x * y, param.size()) for param in self.reg_params])
        self.l1_coeff = (l1_reg / n_params)
        self.loss_history = loss_history

    @staticmethod
    def priorsOnStates(s, next_s, same_actions_pairs, ref_point_pairs, similar_pairs, dissimilar_pairs):
        """
        :param s: (th Variable) states
        :param next_s: (th Variable) next states
        :param dissimilar_pairs: (th tensor)
        :param same_actions_pairs: (th tensor)
        :param ref_point_pairs: (th tensor)
        :param similar_pairs: (th tensor)
        """

        state_diff = next_s - s
        state_diff_norm = state_diff.norm(2, dim=1)
        similarity = lambda x, y: th.exp(-(x - y).norm(2, dim=1) ** 2)
        temp_coherence_loss = (state_diff_norm ** 2).mean()
        causality_loss = similarity(s[dissimilar_pairs[:, 0]],
                                    s[dissimilar_pairs[:, 1]]).mean()
        proportionality_loss = ((state_diff_norm[same_actions_pairs[:, 0]] -
                                 state_diff_norm[same_actions_pairs[:, 1]]) ** 2).mean()

        repeatability_loss = (
                similarity(s[same_actions_pairs[:, 0]], s[same_actions_pairs[:, 1]]) *
                (state_diff[same_actions_pairs[:, 0]] - state_diff[same_actions_pairs[:, 1]]).norm(2,
                                                                                                   dim=1) ** 2).mean()

        w_fixed_point, fixed_ref_point_loss = 0, 0
        w_same_env, same_env_loss = 0, 0
        if len(ref_point_pairs) > 0:
            # Apply reference point prior
            # It assumes all sequences in the dataset share
            # at least one same 3D pos input image of Baxter arm

            same_pos_states_diff = s[ref_point_pairs[:, 1]] - s[ref_point_pairs[:, 0]]
            same_pos_states_diff_norm = same_pos_states_diff.norm(2, dim=1)
            w_fixed_point = 1
            fixed_ref_point_loss = (same_pos_states_diff_norm ** 2).mean()
        elif len(similar_pairs) > 0:
            # Same Env prior
            w_same_env = 1
            same_env_loss = ((s[similar_pairs[:, 1]] - s[similar_pairs[:, 0]]).norm(2, dim=1) ** 2).mean()
        return temp_coherence_loss, causality_loss, proportionality_loss, repeatability_loss, same_env_loss, \
               fixed_ref_point_loss, w_same_env, w_fixed_point

    # Override in the case of use of Time-Contrastive Triplet Loss
    def forward(self, states, p_states, n_states, next_states, next_p_st,
                dissimilar_pairs, same_actions_pairs, ref_point_pairs,
                similar_pairs, alpha=0.2, no_priors=False):
        """
        :param alpha: (float) margin that is enforced between positive & neg observation (TCN Triplet Loss)
        :param states: (th Variable) states for the anchor obs
        :param p_states: (th Variable) states for the positive obs
        :param n_states: (th Variable) states for the negative obs
        :param next_states: (th Variable)
        :param next_p_st: (th Variable) next states for the positive obs
        :param dissimilar_pairs: (th Tensor)
        :param same_actions_pairs: (th Tensor)
        :param ref_point_pairs: (th Tensor)
        :param similar_pairs: (th Tensor)
        :param alpha: (float) gap value in the triplet loss
        :param no_priors: (bool) no use of priors in the loss/ Only triplets
        :return: (th Variable)
        """
        l1_loss = sum([th.sum(th.abs(param)) for param in self.reg_params])
        total_loss = self.l1_coeff * l1_loss

        # Applying the priors on the 1st view
        temp_coherence_loss, causality_loss, proportionality_loss, repeatability_loss, \
        same_env_loss, fixed_ref_point_loss, w_same_env, w_fixed_point = self.priorsOnStates(states, next_states,
                                                                                             same_actions_pairs,
                                                                                             ref_point_pairs,
                                                                                             similar_pairs,
                                                                                             dissimilar_pairs)

        # Applying the priors on the 2nd view
        temp_coherence_loss_2, causality_loss_2, proportionality_loss_2, repeatability_loss_2, \
        same_env_loss_2, fixed_ref_point_loss_2, w_same_env_2, w_fixed_point_2 = self.priorsOnStates(p_states,
                                                                                                     next_p_st,
                                                                                                     same_actions_pairs,
                                                                                                     ref_point_pairs,
                                                                                                     similar_pairs,
                                                                                                     dissimilar_pairs)

        temp_coherence_loss += temp_coherence_loss_2
        causality_loss += causality_loss_2
        proportionality_loss += proportionality_loss_2
        repeatability_loss += repeatability_loss_2
        same_env_loss += same_env_loss_2
        fixed_ref_point_loss += fixed_ref_point_loss_2

        if not no_priors:
            total_loss += 1 * temp_coherence_loss + 1 * causality_loss + 1 * proportionality_loss \
                          + 1 * repeatability_loss + w_fixed_point * fixed_ref_point_loss \
                          + w_same_env * same_env_loss

            if self.loss_history is not None:
                weights = [1, 1, 1, 1, w_fixed_point, self.l1_coeff, w_same_env]
                names = ['temp_coherence_loss', 'causality_loss', 'proportionality_loss',
                         'repeatability_loss', 'fixed_ref_point_loss', 'l1_loss', 'same_env_loss']
                losses = [temp_coherence_loss, causality_loss, proportionality_loss,
                          repeatability_loss, fixed_ref_point_loss, l1_loss, same_env_loss]
                for name, w, loss in zip(names, weights, losses):
                    if w > 0:
                        if len(self.loss_history[name]) > 0:
                            self.loss_history[name][-1] += w * loss.data[0]
                        else:
                            self.loss_history[name].append(w * loss.data[0])

                            # Time-Contrastive Triplet Loss
        distance_positive = (states - p_states).pow(2).sum(1)
        distance_negative = (states - n_states).pow(2).sum(1)
        tcn_trplet_loss = F.relu(distance_positive - distance_negative + alpha)
        tcn_trplet_loss = tcn_trplet_loss.mean()
        total_loss += 1 * tcn_trplet_loss

        return total_loss


class SRL4robotics(BaseLearner):
    """
    :param state_dim: (int)
    :param model_type: (str) one of "resnet", "mlp" or "custom_cnn"
    :param seed: (int)
    :param learning_rate: (float)
    :param l1_reg: (float)
    :param cuda: (bool)
    :param multi_view (bool)
    """

    def __init__(self, state_dim, model_type="resnet", log_folder="logs/default",
                 seed=1, learning_rate=0.001, l1_reg=0.0, cuda=False, multi_view=False, no_priors=False):

        super(SRL4robotics, self).__init__(state_dim, BATCH_SIZE, seed, cuda)

        self.multi_view = multi_view

        if model_type == "resnet":
            self.model = SRLConvolutionalNetwork(self.state_dim, cuda, noise_std=NOISE_STD)
        elif model_type == "custom_cnn":
            self.model = SRLCustomCNN(self.state_dim, cuda, noise_std=NOISE_STD)
        elif model_type == "triplet_cnn":
            self.model = TripletNet(self.state_dim)
        elif model_type == "mlp":
            self.model = SRLDenseNetwork(INPUT_DIM, self.state_dim, self.batch_size, cuda, noise_std=NOISE_STD)
        elif model_type == "forward_model":
            self.model = SRLCustomForward(state_dim=self.state_dim, cuda=cuda, noise_std=NOISE_STD)
        else:
            raise ValueError("Unknown model: {}".format(model_type))
        print("Using {} model".format(model_type))

        if cuda:
            self.model.cuda()

        learnable_params = [param for param in self.model.parameters() if param.requires_grad]

        self.optimizer = th.optim.Adam(learnable_params, lr=learning_rate)
        self.l1_reg = l1_reg
        self.log_folder = log_folder
        self.model_type = model_type
        self.no_priors = no_priors

    def learn(self, images_path, actions, rewards,
              episode_starts, is_ref_point_list=None,
              apply_same_env_prior=False):
        """
        Learn a state representation
        :param images_path: (numpy 1D array)
        :param actions: (numpy matrix)
        :param rewards: (numpy 1D array)
        :param episode_starts: (numpy 1D array) boolean array
                                the ith index is True if one episode starts at this frame
        :param is_ref_point_list: (numpy 1D array) Boolean array where True values represent observations
                                that correspond to the reference position
                                (when using the reference prior)
        :param apply_same_env_prior: (bool) whether to apply same env prior
        :return: (numpy tensor) the learned states for the given observations
        """

        # PREPARE DATA -------------------------------------------------------------------------------------------------
        # here, we organize the data into minibatches
        # and find pairs for the respective loss terms
        if is_ref_point_list is None:
            is_ref_point_list = []

        num_samples = images_path.shape[0] - 1  # number of samples

        # indices for all time steps where the episode continues
        indices = np.array([i for i in range(num_samples) if not episode_starts[i + 1]], dtype='int64')
        np.random.shuffle(indices)

        # split indices into minibatches. minibatchlist is a list of lists; each
        # list is the id of the observation preserved through the training
        minibatchlist = [np.array(sorted(indices[start_idx:start_idx + self.batch_size]))
                         for start_idx in range(0, num_samples - self.batch_size + 1, self.batch_size)]

        if len(minibatchlist[-1]) < self.batch_size:
            printYellow("Removing last minibatch of size {} < batch_size".format(len(minibatchlist[-1])))
            del minibatchlist[-1]

        # Number of minibatches used for validation:
        n_val_batches = np.round(VALIDATION_SIZE * len(minibatchlist)).astype(np.int64)
        val_indices = np.random.permutation(len(minibatchlist))[:n_val_batches]
        print("{} minibatches for validation, {} samples".format(n_val_batches, n_val_batches * BATCH_SIZE))
        assert n_val_batches > 0, "Not enough sample to create a validation set"

        def overSampling(batch_size, m_list, pairs, function_on_pairs):
            """
            Look for minibatches missing pairs of observations with the similar/dissimilar rewards (see params)
            Sample for each of those minibatches an observation from another batch that satisfies the
            similarity/dissimilarity with the 1rst observation.
            return the new pairs & the modified minibatch list
            :param batch_size: (int)
            :param m_list: (list) mini-batch list
            :param pairs: similar / dissimilar pairs
            :param function_on_pairs: (function) either findSimilar/findDissimilar applied to pairs
            :return: (list, list) pairs, mini-batch list modified
            """
            # For a each minibatch_id
            if function_on_pairs.__name__ == "findSimilar":
                pair_name = 'similar pairs'
            else:
                pair_name = 'dissimilar pairs'
            counter = 0
            for minibatch_id, d in enumerate(pairs):
                do = True
                if len(d) == 0:
                    counter += 1
                # Do if it contains no similar pairs of samples
                while do and len(d) == 0:
                    # for every minibatch & obs of a mini-batch list
                    for m_id, minibatch in enumerate(m_list):
                        for i in range(batch_size):
                            # Look for similar samples j in other minibatches m_id
                            for j in function_on_pairs(i, m_list[minibatch_id], minibatch):
                                # Copy samples - done once
                                if (j != i) & (minibatch_id != m_id) and do:
                                    m_list[minibatch_id][j] = minibatch[j]
                                    pairs[minibatch_id] = np.array([[i, j]])
                                    do = False
            print('Dealt with {} minibatches - {}'.format(counter, pair_name))
            return pairs, m_list

        similar_pairs = []
        if apply_same_env_prior:
            print("Applying same env prior")

            def findSimilar(index, minibatch1, minibatch2):
                """
                check which samples should be similar
                because they lead to the same positive reward
                :param index: (int)
                :param minibatch1: (numpy array)
                :param minibatch2: (numpy array) in the case of looking for similar obs in another minibatch
                :return: (dict, numpy array)
                """
                # print('minibatch :', minibatch)
                positive_r = rewards[minibatch2[index] + 1] > 0
                return np.where(positive_r * (rewards[minibatch2 + 1] == rewards[minibatch1[index] + 1]))[0]

            # to be modified
            similar_pairs = [
                np.array(
                    [[i, j] for i in range(self.batch_size) for j in findSimilar(i, minibatch, minibatch) if j > i],
                    dtype='int64') for minibatch in minibatchlist]

            # sampling relevant pairs to have at least a pair of similar obs in every minibatches
            similar_pairs, minibatchlist = overSampling(self.batch_size, minibatchlist, similar_pairs, findSimilar)
        ref_point_pairs = []
        if len(is_ref_point_list) > 0:
            def findRefPoint(index, minibatch):
                """
                Find observations corresponding to the reference
                :param index: (int)
                :param minibatch: (numpy array)
                :return: (numpy array)
                """
                return np.where(is_ref_point_list[minibatch] * is_ref_point_list[minibatch[index]])[0]

            # Over-sample to make sure that there is at least two reference observations per minibatch
            ref_point_indices = np.where(is_ref_point_list)[0]
            print("{} reference observations".format(len(ref_point_indices)))
            assert len(ref_point_indices) >= 2, "Not enough reference observations for the reference prior"

            n_over_sampling = 0
            for minibatch in minibatchlist:
                # Check that there is at least two reference observations per minibatch
                n_ref_observations = np.sum(is_ref_point_list[minibatch])
                if n_ref_observations <= 1:
                    n_over_sampling += 1
                    n_to_sample = 2  # We may have the same observation twice in a minibatch
                    samples = np.random.choice(ref_point_indices, n_to_sample, replace=False)
                    for i, sample in enumerate(samples):
                        minibatch[i] = sample

            if n_over_sampling > 0:
                print("[WARNING] Over-sampling for ref prior was applied {} times".format(n_over_sampling))

            ref_point_pairs = [np.array([[i, j] for i in range(self.batch_size)
                                         for j in findRefPoint(i, minibatch) if j > i],
                                        dtype='int64') for minibatch in minibatchlist]

            for item in ref_point_pairs:
                if len(item) == 0:
                    msg = "No same ref point position observation of the arm was found \
                            for at least one minibatch (current batch size is {})\n".format(BATCH_SIZE)
                    msg += "=> Consider increasing the batch_size or changing the seed\n same_ref_point_positions: {}".format(
                        ref_point_pairs)
                    print(msg)
                    sys.exit(NO_PAIRS_ERROR)

        def findDissimilar(index, minibatch1, minibatch2):
            """
            check which samples should be dissimilar
            because they lead to different rewards after the same actions
            :param index: (int)
            :param minibatch1: (numpy array)
            :param minibatch2: (numpy array)
            :return: (dict, numpy array)
            """
            return np.where((actions[minibatch2] == actions[minibatch1[index]]) *
                            (rewards[minibatch2 + 1] != rewards[minibatch1[index] + 1]))[0]

        dissimilar = [
            np.array([[i, j] for i in range(self.batch_size) for j in findDissimilar(i, minibatch, minibatch) if j > i],
                     dtype='int64') for minibatch in minibatchlist]

        # sampling relevant pairs to have at least a pair of dissimilar obs in every minibatches
        dissimilar, minibatchlist = overSampling(self.batch_size, minibatchlist, dissimilar, findDissimilar)

        def findSameActions(index, minibatch):
            """
            Get observations indices where the same action was performed
            as in a reference observation
            :param index: (int)
            :param minibatch: (numpy array)
            :return: (numpy array)
            """
            return np.where(actions[minibatch] == actions[minibatch[index]])[0]

        # same_actions: list of arrays, each containing one pair of observation ids
        same_actions = [
            np.array([[i, j] for i in range(self.batch_size) for j in findSameActions(i, minibatch) if j > i],
                     dtype='int64') for minibatch in minibatchlist]

        # Stats about pairs
        action_set = set(actions)
        n_actions = np.max(actions) + 1
        print("{} unique actions / {} actions".format(len(action_set), n_actions))
        n_pairs_per_action = np.zeros(n_actions, dtype=np.int64)
        n_obs_per_action = np.zeros(n_actions, dtype=np.int64)

        for i in range(n_actions):
            n_obs_per_action[i] = np.sum(actions == i)

        print("Number of observations per action")
        print(n_obs_per_action)

        for pair, minibatch in zip(same_actions, minibatchlist):
            for i in range(n_actions):
                n_pairs_per_action[i] += np.sum(actions[minibatch[pair[:, 0]]] == i)

        print("Number of pairs per action:")
        print(n_pairs_per_action)
        print("Pairs of {} unique actions".format(np.sum(n_pairs_per_action > 0)))

        for item in same_actions + dissimilar:
            if len(item) == 0:
                msg = "No same actions or dissimilar pairs found for at least one minibatch (currently is {})\n".format(
                    BATCH_SIZE)
                msg += "=> Consider increasing the batch_size or changing the seed"
                printRed(msg)
                sys.exit(NO_PAIRS_ERROR)

        baxter_data_loader = BaxterImageLoader(minibatchlist, images_path,
                                               same_actions, dissimilar, ref_point_pairs,
                                               similar_pairs, cache_capacity=100, multi_view=self.multi_view,
                                               triplets=(self.model_type == "triplet_cnn"))
        # TRAINING -----------------------------------------------------------------------------------------------------
        loss_history = defaultdict(list)
        if self.model_type == "triplet_cnn":
            criterion = RoboticPriorsTripletLoss(self.model, self.l1_reg, loss_history)
        #elif self.model_type == "forward_model":
        #    pass
        else:
            criterion = RoboticPriorsLoss(self.model, self.l1_reg, loss_history)
        best_error = np.inf
        best_model_path = "{}/srl_model.pth".format(self.log_folder)
        self.model.train()
        start_time = time.time()

        for epoch in range(N_EPOCHS):
            # In each epoch, we do a full pass over the training data:
            epoch_loss, epoch_batches = 0, 0
            val_loss = 0
            pbar = tqdm(total=len(minibatchlist))
            baxter_data_loader.resetAndShuffle()
            for _input in baxter_data_loader:
                # Unpack input
                minibatch_idx, obs, next_obs, same, diss, is_ref_point_list, sim_pairs = _input
                if self.cuda:
                    obs, next_obs = obs.cuda(), next_obs.cuda()
                    same, diss = same.cuda(), diss.cuda()
                    if len(is_ref_point_list) > 0:
                        is_ref_point_list = is_ref_point_list.cuda()
                    if len(sim_pairs) > 0:
                        sim_pairs = sim_pairs.cuda()

                self.optimizer.zero_grad()

                # Predict states given observations as in Time Contrastive Network (Triplet Loss) [Sermanet et al.]
                if self.model_type == "triplet_cnn":
                    states, positive_states, negtive_states = self.model(obs[:, :3:, :, :], obs[:, 3:6, :, :],
                                                                         obs[:, 6:, :, :])

                    next_states, next_positive_states, next_negative_states = self.model(next_obs[:, :3:, :, :],
                                                                                         next_obs[:, 3:6, :, :],
                                                                                         next_obs[:, 6:, :, :])

                    loss = criterion(states, positive_states, negtive_states, next_states, next_positive_states, diss,
                                     same, is_ref_point_list, sim_pairs, no_priors=self.no_priors)

                elif self.model_type == "forward_model":
                    states_t, states_t2 = self.model(obs), self.model(next_obs)
                    #print("dim states_t: ", states_t.shape)
                    actions_st = actions[minibatchlist[minibatch_idx]]
                    b_size = actions_st.shape[0]
                    actions_st = th.autograd.Variable(th.from_numpy(actions_st).cuda()).view(b_size, 1)
                    #print("types: ", states_t, actions_st, states_t.long())
                    states_t1 = self.model.forward_extra(states_t, actions_st)
                    loss = criterion(states_t, states_t2, diss, same,
                                     is_ref_point_list, sim_pairs, next_states_pred=states_t1)
                    pass
                else:
                    states, next_states = self.model(obs), self.model(next_obs)
                    loss = criterion(states, next_states, diss, same,
                                     is_ref_point_list, sim_pairs)

                # We have to call backward in both train/val
                # to avoid memory error
                loss.backward()
                if minibatch_idx in val_indices:
                    val_loss += loss.data[0]
                    # We do not optimize on validation data
                    # so optimizer.step() is not called
                else:
                    self.optimizer.step()
                    epoch_loss += loss.data[0]
                    epoch_batches += 1
                pbar.update(1)
            pbar.close()

            train_loss = epoch_loss / epoch_batches
            val_loss /= n_val_batches
            # Even if loss_history is modified by RoboticPriorsLoss object
            # we make it explicit
            loss_history = criterion.loss_history
            loss_history['train_loss'].append(train_loss)
            loss_history['val_loss'].append(val_loss)
            for key in loss_history.keys():
                if key in ['train_loss', 'val_loss']:
                    continue
                loss_history[key][-1] /= epoch_batches
                if epoch + 1 < N_EPOCHS:
                    loss_history[key].append(0)

            # Save best model
            if val_loss < best_error:
                best_error = val_loss
                th.save(self.model.state_dict(), best_model_path)

            if np.isnan(train_loss):
                print("NaN Loss, consider increasing NOISE_STD in the gaussian noise layer")
                sys.exit(NAN_ERROR)

            # Then we print the results for this epoch:
            if (epoch + 1) % EPOCH_FLAG == 0:
                print("Epoch {:3}/{}, train_loss:{:.4f} val_loss:{:.4f}".format(epoch + 1, N_EPOCHS, train_loss,
                                                                                val_loss))
                print("{:.2f}s/epoch".format((time.time() - start_time) / (epoch + 1)))
                if DISPLAY_PLOTS:
                    # Optionally plot the current state space
                    plot_representation(self.predStatesWithDataLoader(baxter_data_loader, restore_train=True), rewards,
                                        add_colorbar=epoch == 0,
                                        name="Learned State Representation (Training Data)")
        if DISPLAY_PLOTS:
            plt.close("Learned State Representation (Training Data)")

        # Load best model before predicting states
        self.model.load_state_dict(th.load(best_model_path))

        print("Predicting states for all the observations...")
        # return predicted states for training observations
        return loss_history, self.predStatesWithDataLoader(baxter_data_loader, restore_train=False)


if __name__ == '__main__':
    parser = argparse.ArgumentParser(description='PyTorch SRL with robotic priors')
    parser.add_argument('--epochs', type=int, default=50, metavar='N',
                        help='number of epochs to train (default: 50)')
    parser.add_argument('--seed', type=int, default=1, metavar='S',
                        help='random seed (default: 1)')
    parser.add_argument('--state-dim', type=int, default=2, help='state dimension (default: 2)')
    parser.add_argument('-bs', '--batch-size', type=int, default=256, help='batch_size (default: 256)')
    parser.add_argument('--val-size', type=float, default=0.2, help='Validation set size (default: 0.2)')
    parser.add_argument('--training-set-size', type=int, default=-1,
                        help='Limit size of the training set (default: -1)')
    parser.add_argument('-lr', '--learning-rate', type=float, default=0.005, help='learning rate (default: 0.005)')
    parser.add_argument('--l1-reg', type=float, default=0.0, help='L1 regularization coeff (default: 0.0)')
    parser.add_argument('--no-cuda', action='store_true', default=False, help='disables CUDA training')
    parser.add_argument('--no-plots', action='store_true', default=False, help='disables plots')
<<<<<<< HEAD
    parser.add_argument('--model_type', type=str, default="custom_cnn",
                        choices=['custom_cnn', 'resnet', 'mlp', 'triplet_cnn', 'forward_model'],
=======
    parser.add_argument('--model-type', type=str, default="custom_cnn",
                        choices=['custom_cnn', 'resnet', 'mlp', 'triplet_cnn'],
>>>>>>> 5a50bd13
                        help='Model architecture (default: "custom_cnn")')
    parser.add_argument('--data-folder', type=str, default="", help='Dataset folder', required=True)
    parser.add_argument('--log-folder', type=str, default='logs/default_folder',
                        help='Folder within logs/ where the experiment model and plots will be saved')
    parser.add_argument('--ref-prior', action='store_true', default=False,
                        help='Use Fixed Reference Point Prior (cannot be used at the same time as SameEnv prior)')
    parser.add_argument('--same-env-prior', action='store_true', default=False,
                        help='Enable same env prior (disables ref prior)')
    parser.add_argument('--multi-view', action='store_true', default=False,
                        help='Enable use of multiple camera')
    parser.add_argument('--no-priors', action='store_true', default=False,
                        help='Disable use of priors - in case of triplet loss')

    args = parser.parse_args()
    args.cuda = not args.no_cuda and th.cuda.is_available()
    args.data_folder = parseDataFolder(args.data_folder)
    DISPLAY_PLOTS = not args.no_plots
    N_EPOCHS = args.epochs
    BATCH_SIZE = args.batch_size
    VALIDATION_SIZE = args.val_size
    APPLY_5TH_PRIOR = args.ref_prior and not args.same_env_prior
    plot_script.INTERACTIVE_PLOT = DISPLAY_PLOTS

    print('Log folder: {}'.format(args.log_folder))

    print('Loading data ... ')
    training_data = np.load("data/{}/preprocessed_data.npz".format(args.data_folder))
    actions = training_data['actions']
    rewards, episode_starts = training_data['rewards'], training_data['episode_starts']

    ground_truth = np.load("data/{}/ground_truth.npz".format(args.data_folder))
    images_path = ground_truth['images_path']

    print('Learning a state representation ... ')
    srl = SRL4robotics(args.state_dim, model_type=args.model_type, seed=args.seed,
                       log_folder=args.log_folder, learning_rate=args.learning_rate,
                       l1_reg=args.l1_reg, cuda=args.cuda, multi_view=args.multi_view,
                       no_priors=args.no_priors)

    is_ref_point_list = None
    if APPLY_5TH_PRIOR:
        print('Applying 5th fixed ref_point prior...')
        is_ref_point_list = training_data['is_ref_point_list']

    if args.training_set_size > 0:
        limit = args.training_set_size
        actions = actions[:limit]
        images_path = images_path[:limit]
        rewards = rewards[:limit]
        episode_starts = episode_starts[:limit]
        if is_ref_point_list is not None:
            is_ref_point_list = is_ref_point_list[:limit]

    loss_history, learned_states = srl.learn(images_path, actions,
                                             rewards, episode_starts,
                                             is_ref_point_list, args.same_env_prior)
    # Save losses losses history
    np.savez('{}/loss_history.npz'.format(args.log_folder), **loss_history)
    # Save plot
    plotLosses(loss_history, args.log_folder)

    srl.saveStates(learned_states, images_path, rewards, args.log_folder)

    name = "Learned State Representation\n {}".format(args.log_folder.split('/')[-1])
    path = "{}/learned_states.png".format(args.log_folder)
    plot_representation(learned_states, rewards, name, add_colorbar=True, path=path)

    # Do not close plot at the end of training
    if DISPLAY_PLOTS:
        input('\nPress any key to exit.')<|MERGE_RESOLUTION|>--- conflicted
+++ resolved
@@ -22,11 +22,8 @@
 
 import plotting.representation_plot as plot_script
 from models.base_learner import BaseLearner
-<<<<<<< HEAD
-from models.models import SRLConvolutionalNetwork, SRLDenseNetwork, SRLCustomCNN, TripletNet, SRLCustomForward
-=======
-from models import SRLConvolutionalNetwork, SRLDenseNetwork, SRLCustomCNN, TripletNet
->>>>>>> 5a50bd13
+
+from models import SRLConvolutionalNetwork, SRLDenseNetwork, SRLCustomCNN, TripletNet, SRLCustomForward
 from plotting.representation_plot import plot_representation, plt
 from plotting.losses_plot import plotLosses
 from preprocessing.data_loader import BaxterImageLoader
@@ -667,13 +664,8 @@
     parser.add_argument('--l1-reg', type=float, default=0.0, help='L1 regularization coeff (default: 0.0)')
     parser.add_argument('--no-cuda', action='store_true', default=False, help='disables CUDA training')
     parser.add_argument('--no-plots', action='store_true', default=False, help='disables plots')
-<<<<<<< HEAD
-    parser.add_argument('--model_type', type=str, default="custom_cnn",
+    parser.add_argument('--model-type', type=str, default="custom_cnn",
                         choices=['custom_cnn', 'resnet', 'mlp', 'triplet_cnn', 'forward_model'],
-=======
-    parser.add_argument('--model-type', type=str, default="custom_cnn",
-                        choices=['custom_cnn', 'resnet', 'mlp', 'triplet_cnn'],
->>>>>>> 5a50bd13
                         help='Model architecture (default: "custom_cnn")')
     parser.add_argument('--data-folder', type=str, default="", help='Dataset folder', required=True)
     parser.add_argument('--log-folder', type=str, default='logs/default_folder',
