# coding: utf-8
"""
Pipeline script to preprocess data, learn state representation and evaluate the representation.
It can also perform grid search or reproduce an experiment
"""
from __future__ import print_function, division

import argparse
import datetime
import json
import os
import subprocess
import sys
from collections import OrderedDict
from pprint import pprint

from utils import printRed, printGreen, printBlue, parseDataFolder, \
    printYellow, createFolder

# Fix for matplotlib non-zero return
# Apparently due to segmentation fault
# (https://stackoverflow.com/questions/24139389/unable-to-find-out-what-return-code-of-11-means)
MATPLOTLIB_WARNING_CODE = -11
NO_PAIRS_ERROR = 10  # return code when no dissimilar/reference pairs where found
NAN_ERROR = 11  # return code when loss is NaN, consider increasing the NOISE_STD


def getLogFolderName(exp_config):
    """
    Create experiment name using experiment config and current time.
    It also try to create the experiment folder.
    It returns both full path to the log folder and experiment_name
    :param exp_config: (dict)
    :return: (str, str)
    """
    date = datetime.datetime.now().strftime("%y-%m-%d_%Hh%M_%S")
    model_str = "_{}_".format(exp_config['model-type'])

    srl_str = "ST_DIM{}".format(exp_config['state-dim'])

    losses = exp_config["losses"]
    if losses is not str():
        losses = "_".join(losses)
    experiment_name = "{}{}{}_{}".format(date, model_str, srl_str, losses)

    printBlue("\nExperiment: {}\n".format(experiment_name))
    log_folder = "logs/{}/{}".format(exp_config['data-folder'], experiment_name)
    createFolder(log_folder, "Experiment folder already exist")

    return log_folder, experiment_name


def printConfigOnError(return_code, exp_config, step_name):
    """
    :param return_code: (int)
    :param exp_config: (dict)
    :param step_name: (str)
    """
    if return_code != 0:
        printRed("An error occured, error code: {}".format(return_code))
        pprint(exp_config)
        raise RuntimeError("Error during {} (config file above)".format(step_name))
    print("End of " + step_name)


def preprocessingCheck(exp_config):
    """
    Check that the data are already preprocessed
    (i.e. the file preprocessed_data.npz exists)
    :param exp_config: (dict)
    """
    preprocessed_file_exist = os.path.isfile('data/{}/preprocessed_data.npz'.format(exp_config['data-folder']))
    assert preprocessed_file_exist, "Dataset must be preprocessed"


def stateRepresentationLearningCall(exp_config):
    """
    :param exp_config: (dict)
    :return: (bool) True if no error occured
    """
    printGreen("\nLearning a state representation...")

    args = ['--no-display-plots']

    if exp_config.get('multi-view', False):
        args.extend(['--multi-view'])

    for arg in ['learning-rate', 'l1-reg', 'batch-size',
                'state-dim', 'epochs', 'seed', 'model-type',
                'log-folder', 'data-folder', 'training-set-size']:
        args.extend(['--{}'.format(arg), str(exp_config[arg])])

    ok = subprocess.call(['python', 'train.py'] + args)
    if ok == 0:
        print("End of state representation learning.\n")
        return True
    else:
        printRed("An error occured, error code: {}".format(ok))
        pprint(exp_config)
        if ok == NO_PAIRS_ERROR:
            printRed("No Pairs found, consider increasing the batch_size or using a different seed")
            return False
        elif ok == NAN_ERROR:
            printRed("NaN Loss, consider increasing NOISE_STD in the gaussian noise layer")
            return False
        elif ok != MATPLOTLIB_WARNING_CODE:
            raise RuntimeError("Error during state representation learning (config file above)")
        else:
            return False


def baselineCall(exp_config, baseline="supervised"):
    """
    :param exp_config: (dict)
    :param baseline: (str) one of "supervised" , "autoencoder" or "vae"
    """
    printGreen("\n Baseline {}...".format(baseline))
    ok = False
    args = ['--no-display-plots']

    config_args = ['epochs', 'seed', 'model-type',
                   'data-folder', 'training-set-size', 'batch-size']

    if 'log-folder' in exp_config.keys():
        config_args += ['log-folder']

    if baseline in ["supervised", "autoencoder", "vae"]:

        if baseline == "supervised":
            if exp_config['relative-pos']:
                args += ['--relative-pos']
        else:
            config_args += ['state-dim']
            # because ae & vae use the script train.py with loss argument
            args += ['--losses', baseline]
        exp_config['losses'] = [baseline]

        for arg in config_args:
            args.extend(['--{}'.format(arg), str(exp_config[arg])])
<<<<<<< HEAD
        ok = subprocess.call(['python', 'm', 'srl_baselines.{}'.format(baseline)] + args)
=======

        if baseline == "supervised":
            ok = subprocess.call(['python', '-m', 'baselines.{}'.format(baseline)] + args)
        else:
            ok = subprocess.call(['python', 'train.py'.format(baseline)] + args)
>>>>>>> ccf82d9b

    printConfigOnError(ok, exp_config, "baselineCall")


def pcaCall(exp_config):
    """
    :param exp_config: (dict)
    """
    printGreen("\n Baseline PCA...")

    args = ['--no-display-plots']
    config_args = ['data-folder', 'training-set-size', 'state-dim']

    for arg in config_args:
        args.extend(['--{}'.format(arg), str(exp_config[arg])])

    ok = subprocess.call(['python', 'm', 'srl_baselines.pca'] + args)
    printConfigOnError(ok, exp_config, "pcaCall")


def createGroundTruthFolder(exp_config):
    """
    Create folder and save exp_config in order to compute knn-mse
    :param exp_config: (dict)
    :return: (dict)
    """
    log_folder = "logs/{}/baselines/ground_truth/".format(exp_config['data-folder'])
    createFolder(log_folder, "")
    exp_config['log-folder'] = log_folder
    exp_config['ground-truth'] = True
    saveConfig(exp_config)
    return exp_config


def knnCall(exp_config):
    """
    Evaluate the representation using knn
    and compute knn-mse on a set of images.
    :param exp_config: (dict)
    """
    folder_path = '{}/NearestNeighbors/'.format(exp_config['log-folder'])
    createFolder(folder_path, "NearestNeighbors folder already exist")

    printGreen("\nEvaluating the state representation with KNN")

    args = ['--seed', str(exp_config['knn-seed']), '--n-samples', str(exp_config['knn-samples'])]

    if exp_config.get('ground-truth', False):
        args.extend(['--ground-truth'])

    if exp_config.get('multi-view', False):
        args.extend(['--multi-view'])

    if exp_config.get('relative-pos', False):
        args.extend(['--relative-pos'])

    for arg in ['log-folder', 'n-neighbors', 'n-to-plot']:
        args.extend(['--{}'.format(arg), str(exp_config[arg])])

    ok = subprocess.call(['python', '-m', 'plotting.knn_images'] + args)
    printConfigOnError(ok, exp_config, "knnCall")


def saveConfig(exp_config, print_config=False):
    """
    Save the experiment config to a json file
    :param exp_config: (dict)
    :param print_config: (bool)
    """
    if print_config:
        pprint(exp_config)
    # Sort by keys
    exp_config = OrderedDict(sorted(exp_config.items()))

    with open("{}/exp_config.json".format(exp_config['log-folder']), "w") as f:
        json.dump(exp_config, f)
    print("Saved config to log folder: {}".format(exp_config['log-folder']))


def useRelativePosition(data_folder):
    """
    :param data_folder: (str)
    :return: (bool)
    """
    with open('data/{}/dataset_config.json'.format(data_folder), 'r') as f:
        relative_pos = json.load(f).get('relative_pos', False)
    return relative_pos


def getBaseExpConfig(args):
    """
    :param args: (parsed args object)
    :return: (str)
    """
    if not os.path.isfile(args.base_config):
        printRed("You must specify a valid --base-config json file")
        sys.exit(1)

    args.data_folder = parseDataFolder(args.data_folder)
    dataset_path = "data/{}".format(args.data_folder)
    assert os.path.isdir(dataset_path), "Path to dataset folder is not valid: {}".format(dataset_path)
    with open(args.base_config, 'r') as f:
        exp_config = json.load(f)
    exp_config['data-folder'] = args.data_folder
    exp_config['relative-pos'] = useRelativePosition(args.data_folder)
    return exp_config


def evaluateBaseline(base_config):
    """
    Retrieve baseline exp_config by reading last
    folder created in baselines directory and
    evaluate the learned representation
    :param base_config: (dict)
    """
    log_folder = "logs/{}/baselines/".format(base_config['data-folder'])
    # Get Latest edited folder
    path = max([log_folder + d for d in os.listdir(log_folder)], key=os.path.getmtime)
    with open("{}/exp_config.json".format(path), "r") as f:
        exp_config = json.load(f)

    # Update exp config params (knn evaluation)
    for param in ['knn-samples', 'knn-seed', 'n-neighbors', 'n-to-plot', 'relative-pos']:
        exp_config[param] = base_config[param]

    # Save knn params
    with open("{}/exp_config.json".format(path), "w") as f:
        json.dump(exp_config, f)

    knnCall(exp_config)


if __name__ == '__main__':

    parser = argparse.ArgumentParser(description='Pipeline script for state representation learning')
    parser.add_argument('-c', '--exp-config', type=str, default="", help='Path to an experiment config file')
    parser.add_argument('--data-folder', type=str, default="", help='Path to a dataset folder')
    parser.add_argument('--baselines', action='store_true', default=False, help='Run grid search for baselines')
    parser.add_argument('--base-config', type=str, default="configs/default.json",
                        help='Path to overall config file, it contains variables independent from datasets (default: '
                             '/configs/default.json)')

    args = parser.parse_args()

    # Grid Search on Baselines
    if args.baselines and args.data_folder != "":
        exp_config = getBaseExpConfig(args)
        # WARNING: learning_rate in the base config
        # is NOT currently taken into account for baselines
        base_config = exp_config.copy()
        createFolder("logs/{}/baselines".format(exp_config['data-folder']), "Baseline folder already exist")
        # Check that the dataset is already preprocessed
        preprocessingCheck(exp_config)

        # Grid search for baselines
        for seed in [1]:
            exp_config['seed'] = seed

            # Supervised Learning
            for model_type in ['resnet', 'custom_cnn']:
                exp_config['model-type'] = model_type

                baselineCall(exp_config, 'supervised')
                evaluateBaseline(base_config)

            # Autoencoder and VAE
            exp_config['model-type'] = "custom_cnn"
            for baseline in ['autoencoder', 'vae']:
                for state_dim in [2, 3, 6, 12, 32]:
                    # Update config
                    exp_config['state-dim'] = state_dim
                    baselineCall(exp_config, baseline)
                    evaluateBaseline(base_config)

        # PCA
        for state_dim in [2, 6, 12, 32]:
            # Update config
            exp_config['state-dim'] = state_dim
            pcaCall(exp_config)
            evaluateBaseline(base_config)

        # KNN-MSE for ground_truth
        exp_config = base_config.copy()
        exp_config = createGroundTruthFolder(exp_config)
        knnCall(exp_config)

    # Reproduce a previous experiment using "exp_config.json"
    elif args.exp_config != "":
        with open(args.exp_config, 'r') as f:
            exp_config = json.load(f)

        print("\n Pipeline using json config file: {} \n".format(args.exp_config))
        exp_config = {k.replace('_', '-'): v for k, v in exp_config.items()}

        baseline = None
        for name in ['vae', 'autoencoder', 'supervised']:
            if name in exp_config['log-folder']:
                baseline = name
                break

        data_folder = exp_config['data-folder']
        printGreen("\nDataset folder: {}".format(data_folder))
        # Update and save config
        log_folder, experiment_name = getLogFolderName(exp_config)
        exp_config['log-folder'] = log_folder
        exp_config['experiment-name'] = experiment_name
        exp_config['relative-pos'] = useRelativePosition(data_folder)
        # Save config in log folder
        saveConfig(exp_config)
        # Check that the dataset is already preprocessed
        preprocessingCheck(exp_config)

        if baseline is None:
            # Learn a state representation and plot it
            ok = stateRepresentationLearningCall(exp_config)
            if ok:
                # Evaluate the representation with kNN
                knnCall(exp_config)
        else:
            baselineCall(exp_config, baseline)
            evaluateBaseline(exp_config)

    # Grid on State Representation Learning with Priors
    # If using multi_view=true with custom_cnn : make sure you set N_CHANNELS to 6 in preprocess.py
    # If using multi_view=true with triplet_cnn: set N_CHANNELS to 9. Also disable priors with no_priors=true
    elif args.data_folder != "":
        exp_config = getBaseExpConfig(args)

        printGreen("\n Grid search on several state_dim on dataset folder: {} \n".format(exp_config['data-folder']))

        createFolder("logs/{}".format(exp_config['data-folder']), "Dataset log folder already exist")
        createFolder("logs/{}/baselines".format(exp_config['data-folder']), "Baseline folder already exist")

        # Check that the dataset is already preprocessed
        preprocessingCheck(exp_config)

        # Grid search
        for seed in [0]:
            exp_config['seed'] = seed
            for state_dim in [2, 3, 4, 6, 10]:
                # Update config
                exp_config['state-dim'] = state_dim
                log_folder, experiment_name = getLogFolderName(exp_config)
                exp_config['log-folder'] = log_folder
                exp_config['experiment-name'] = experiment_name
                # Save config in log folder
                saveConfig(exp_config, print_config=True)

                # Learn a state representation and plot it
                ok = stateRepresentationLearningCall(exp_config)
                if not ok:
                    printYellow("Skipping evaluation...")
                    continue
                # Evaluate the representation with kNN
                knnCall(exp_config)

    else:
        printYellow("Please specify one of --exp-config or --data-folder")<|MERGE_RESOLUTION|>--- conflicted
+++ resolved
@@ -137,15 +137,11 @@
 
         for arg in config_args:
             args.extend(['--{}'.format(arg), str(exp_config[arg])])
-<<<<<<< HEAD
-        ok = subprocess.call(['python', 'm', 'srl_baselines.{}'.format(baseline)] + args)
-=======
 
         if baseline == "supervised":
-            ok = subprocess.call(['python', '-m', 'baselines.{}'.format(baseline)] + args)
+            ok = subprocess.call(['python', '-m', 'srl_baselines.{}'.format(baseline)] + args)
         else:
             ok = subprocess.call(['python', 'train.py'.format(baseline)] + args)
->>>>>>> ccf82d9b
 
     printConfigOnError(ok, exp_config, "baselineCall")
 
