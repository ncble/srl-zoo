--- conflicted
+++ resolved
@@ -365,11 +365,7 @@
         # Grid search
         for seed in [0]:
             exp_config['seed'] = seed
-<<<<<<< HEAD
-            for state_dim in [10]: #[3, 4, 6, 10]:
-=======
             for state_dim in [2, 3, 4, 6, 10]:
->>>>>>> 0a746626
                 # Update config
                 exp_config['state-dim'] = state_dim
                 log_folder, experiment_name = getLogFolderName(exp_config)
