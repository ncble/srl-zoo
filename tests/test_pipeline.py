--- conflicted
+++ resolved
@@ -42,11 +42,7 @@
     assertEq(ok, 0)
 
 
-<<<<<<< HEAD
-def testPipeLineDual():
-=======
 def testPipelineDual():
->>>>>>> 59a95742
     removeFolderIfExist(LOG_FOLDER_DUAL)
     args = ['--data-folder', TEST_DATA_FOLDER_DUAL,
             '--base-config', 'configs/test_pipeline_dual.json']
