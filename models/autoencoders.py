from __future__ import print_function, division, absolute_import
import torch
import torch.nn as nn
import torch.nn.functional as F  # HACK TODO DEBUG
import numpy as np
from torchsummary import summary
try:
    # relative import: when executing as a package: python -m ...
    from .base_models import BaseModelAutoEncoder, ConvSN2d, ConvTransposeSN2d, LinearSN, UNet
    from ..losses.losses import autoEncoderLoss, AEboundLoss
    from .base_trainer import BaseTrainer
    from .gan import GeneratorUnet, EncoderUnet
except:
    # absolute import: when executing directly: python train.py ...
    from models.base_models import BaseModelAutoEncoder, ConvSN2d, ConvTransposeSN2d, LinearSN, UNet
    from losses.losses import autoEncoderLoss, AEboundLoss
    from models.base_trainer import BaseTrainer
    from models.gan import GeneratorUnet, EncoderUnet


class LinearAutoEncoder(BaseModelAutoEncoder):
    """
    :param state_dim: (int)
    :param img_shape: (tuple)
    """

    def __init__(self, state_dim, img_shape):
        super(LinearAutoEncoder, self).__init__(state_dim, img_shape)
        self.img_shape = img_shape

        self.encoder = nn.Sequential(
            nn.Linear(np.prod(self.img_shape), state_dim),
        )

        self.decoder = nn.Sequential(
            nn.Linear(state_dim, np.prod(self.img_shape)),
            nn.Tanh()
        )

    def encode(self, x):
        """
        :param x: (th.Tensor)
        :return: (th.Tensor)
        """
        # Flatten input
        x = x.view(x.size(0), -1)
        return self.encoder(x)

    def decode(self, x):
        """
        :param x: (th.Tensor)
        :return: (th.Tensor)
        """
        x = self.decoder(x)
        x = x.view(x.size(0), *self.img_shape)
        return x


class DenseAutoEncoder(BaseModelAutoEncoder):
    """
    Dense autoencoder network
    Known issue: it reconstructs the image but omits the robot arm
    :param state_dim: (int)
    :param img_shape: (tuple)
    """

    def __init__(self, state_dim, img_shape):
        super(DenseAutoEncoder, self).__init__(state_dim, img_shape)
        self.img_shape = img_shape
        self.encoder = nn.Sequential(
            nn.Linear(np.prod(self.img_shape), 50),
            nn.Tanh(),
            nn.Linear(50, 50),
            nn.Tanh(),
            nn.Linear(50, state_dim),
        )

        self.decoder = nn.Sequential(
            nn.Linear(state_dim, 50),
            nn.Tanh(),
            nn.Linear(50, 50),
            nn.Tanh(),
            nn.Linear(50, np.prod(self.img_shape)),
            nn.Tanh()
        )

    def encode(self, x):
        """
        :param x: (th.Tensor)
        :return: (th.Tensor)
        """
        # Flatten input
        x = x.view(x.size(0), -1)
        return self.encoder(x)

    def decode(self, x):
        """
        :param x: (th.Tensor)
        :return: (th.Tensor)
        """
        x = self.decoder(x)
        x = x.view(x.size(0), *self.img_shape)
        return x


class CNNAutoEncoder(BaseModelAutoEncoder):
    """
    Custom convolutional autoencoder network
    Input dim (same as ResNet): 3x224x224
    :param state_dim: (int)
    """

    def __init__(self, state_dim=3, img_shape=(3, 224, 224)):
        # state_dim=state_dim, img_shape=img_shape
        super(CNNAutoEncoder, self).__init__(state_dim=state_dim, img_shape=img_shape)
        self.state_dim = state_dim
        self.img_shape = img_shape

        outshape = summary(self.encoder_conv, img_shape, show=False)  # [-1, channels, high, width]
        self.img_height, self.img_width = outshape[-2:]

        self.encoder_fc = nn.Sequential(
            nn.Linear(self.img_height * self.img_width * 64, state_dim)
        )

        self.decoder_fc = nn.Sequential(
            nn.Linear(state_dim, self.img_height * self.img_width * 64)
        )

    def encode(self, x):
        """
        :param x: (th.Tensor)
        :return: (th.Tensor)
        """
        encoded = self.encoder_conv(x)
        encoded = encoded.view(encoded.size(0), -1)
        return self.encoder_fc(encoded)

    def decode(self, x):
        """
        :param x: (th.Tensor)
        :return: (th.Tensor)
        """
        decoded = self.decoder_fc(x)
        decoded = decoded.view(x.size(0), 64, self.img_height, self.img_width)
        return self.decoder_conv(decoded)


<<<<<<< HEAD
class UNetEncoder(nn.Module):
    """

    Note: Only Encoder has getStates method.
    """

    def __init__(self, img_shape, state_dim,
                 unet_depth=2,  # 3
                 unet_ch=16,
                 unet_bn=False,
                 unet_drop=0.0,
                 spectral_norm=False):
        super().__init__()
        assert img_shape[0] < 10, "Pytorch uses 'channel first' convention."
        self.state_dim = state_dim
        self.img_shape = img_shape
        self.spectral_norm = spectral_norm
        self.unet_depth = unet_depth
        self.unet_ch = unet_ch
        self.unet_drop = unet_drop
        self.unet_bn = unet_bn
        self.activations = nn.ModuleDict([
            ['lrelu', nn.LeakyReLU(negative_slope=0.2)],
            ['prelu', nn.PReLU()],
            ['tanh', nn.Tanh()],
            ['relu', nn.ReLU()],
            ['sigmoid', nn.Sigmoid()]
        ])
        self.unet = UNet(in_ch=self.img_shape[0], include_top=False, depth=self.unet_depth, start_ch=self.unet_ch,
                         batch_norm=self.unet_bn, spec_norm=self.spectral_norm, dropout=self.unet_drop, up_mode='upconv', out_ch=1)
        prev_channels = self.unet.out_ch

        self.modules_list = nn.ModuleList([])

        if self.spectral_norm:
            inter_features = 1 * (self.img_shape[1]//2**2) * (self.img_shape[2]//2**2)
            self.modules_list.append(ConvSN2d(prev_channels, 1, kernel_size=4, stride=2, padding=1))
            self.modules_list.append(self.activations['lrelu'])
            self.modules_list.append(ConvSN2d(1, 1, kernel_size=4, stride=2, padding=1))
            self.modules_list.append(self.activations['lrelu'])
            self.before_last = LinearSN(inter_features, 100, bias=True)
            self.last = LinearSN(100, self.state_dim, bias=True)
        else:
            inter_features = 1 * (self.img_shape[1]//2**2) * (self.img_shape[2]//2**2)
            self.modules_list.append(nn.Conv2d(prev_channels, 1, kernel_size=4, stride=2, padding=1))
            self.modules_list.append(self.activations['lrelu'])
            self.modules_list.append(nn.Conv2d(1, 1, kernel_size=4, stride=2, padding=1))
            self.modules_list.append(self.activations['lrelu'])
            self.before_last = nn.Linear(inter_features, 100, bias=True)
            self.last = nn.Linear(100, self.state_dim, bias=True)

    def forward(self, x):
        x = self.unet(x)
        for layer in self.modules_list:
            x = layer(x)
        x = x.view(x.size(0), -1)  # flatten
        x = self.before_last(x)
        x = self.activations['lrelu'](x)
        x = self.last(x)
        return x


class UNetGenerator(nn.Module):
    def __init__(self, img_shape, state_dim,
                 unet_depth=2,  # 3
                 unet_ch=16,  # 32
                 spectral_norm=False,
                 unet_bn=False,
                 unet_drop=0.0):
        super().__init__()
        self.state_dim = state_dim
        self.img_shape = img_shape
        self.spectral_norm = spectral_norm
        self.unet_depth = unet_depth
        self.unet_ch = unet_ch
        self.unet_drop = unet_drop
        self.unet_bn = unet_bn
        # self.lipschitz_G = 1.1 [TODO]
        assert self.img_shape[0] < 10, "Pytorch uses 'channel first' convention."
        if self.spectral_norm:
            # state_layer = DenseSN(np.prod(self.img_shape), activation=None, lipschitz=self.lipschitz_G)(state_input)
            self.first = LinearSN(
                self.state_dim, np.prod(self.img_shape), bias=True)
        else:
            self.first = nn.Linear(
                self.state_dim, np.prod(self.img_shape), bias=True)

        self.activations = nn.ModuleDict([
            ['lrelu', nn.LeakyReLU(negative_slope=0.2)],
            ['prelu', nn.PReLU()],
            ['tanh', nn.Tanh()],
            ['relu', nn.ReLU()]
        ])

        out_channels = self.img_shape[0]  # = 3
        in_channels = out_channels
        self.unet = UNet(in_ch=in_channels, include_top=False, depth=self.unet_depth, start_ch=self.unet_ch,
                         batch_norm=self.unet_bn, spec_norm=self.spectral_norm, dropout=self.unet_drop, up_mode='upconv', out_ch=out_channels)
        prev_channels = self.unet.out_ch
        if self.spectral_norm:
            self.last = ConvSN2d(prev_channels, out_channels,
                                 kernel_size=3, stride=1, padding=1)
        else:
            self.last = nn.Conv2d(
                prev_channels, out_channels, kernel_size=3, stride=1, padding=1)

    def forward(self, x):
        x = self.first(x)
        x = self.activations['lrelu'](x)
        x = x.view(x.size(0), *self.img_shape)
        x = self.unet(x)
        x = self.last(x)
        x = self.activations['tanh'](x)
        return x


=======
>>>>>>> 8380c054
class UNetAutoEncoder(BaseModelAutoEncoder):
    """
    Custom UNet autoencoder network
    :param state_dim: (int)
    """

    def __init__(self, state_dim=3, img_shape=(3, 224, 224)):
        super(UNetAutoEncoder, self).__init__(state_dim=state_dim, img_shape=img_shape)
<<<<<<< HEAD
        self.decoder = UNetGenerator(img_shape, state_dim, unet_bn=True)
        self.encoder = UNetEncoder(img_shape, state_dim, unet_bn=True)
=======
        self.decoder = GeneratorUnet(state_dim, img_shape, unet_bn=True)
        self.encoder = EncoderUnet(state_dim, img_shape, unet_bn=True)
>>>>>>> 8380c054

    def encode(self, x):
        """
        :param x: (th.Tensor)
        :return: (th.Tensor)
        """
        return self.encoder(x)

    def decode(self, x):
        """
        :param x: (th.Tensor)
        :return: (th.Tensor)
        """
        return self.decoder(x)


class AutoEncoderTrainer(BaseTrainer):
    def __init__(self, state_dim=2, img_shape=(3, 224, 224)):
        super().__init__()
        # BaseTrainer.__init__(self)
        self.state_dim = state_dim
        self.img_shape = img_shape

    def build_model(self, model_type='custom_cnn'):
        assert model_type in ['custom_cnn', 'linear', 'mlp', 'unet']
        if model_type == 'custom_cnn':
            self.model = CNNAutoEncoder(self.state_dim, self.img_shape)
        elif model_type == 'mlp':
            self.model = DenseAutoEncoder(self.state_dim, self.img_shape)
        elif model_type == 'linear':
            self.model = LinearAutoEncoder(self.state_dim, self.img_shape)
        elif model_type == 'unet':
            self.model = UNetAutoEncoder(self.state_dim, self.img_shape)
        else:
            raise NotImplementedError("model type: ({}) not supported yet.".format(model_type))

    def train_on_batch(self, obs, next_obs, optimizer, loss_manager, valid_mode=False, device=torch.device('cpu')):
        state_pred = self.encode(obs)
        decoded_obs = self.decode(state_pred)
        decoded_next_obs = self.reconstruct(next_obs)
        autoEncoderLoss(obs, decoded_obs, next_obs, decoded_next_obs, weight=1.0, loss_manager=loss_manager)
        AEboundLoss(state_pred, weight=1.0, loss_manager=loss_manager, name='bonud_state_loss', max_val=50)
        loss = self.update_nn_weights(optimizer, loss_manager, valid_mode=valid_mode)
        return loss

    def reconstruct(self, x):
        return self.model.decode(self.model.encode(x))

    def encode(self, x):
        return self.model.encode(x)

    def decode(self, x):
        return self.model.decode(x)

    def forward(self, x):
        return self.model.encode(x)  # or self.model(x)


if __name__ == "__main__":
    print("Start")
    from torchsummary import summary
    img_shape = (3, 128, 128)
    model = CNNAutoEncoder(state_dim=2, img_shape=img_shape)
    A = summary(model, img_shape)
    # import ipdb; ipdb.set_trace()<|MERGE_RESOLUTION|>--- conflicted
+++ resolved
@@ -146,125 +146,6 @@
         return self.decoder_conv(decoded)
 
 
-<<<<<<< HEAD
-class UNetEncoder(nn.Module):
-    """
-
-    Note: Only Encoder has getStates method.
-    """
-
-    def __init__(self, img_shape, state_dim,
-                 unet_depth=2,  # 3
-                 unet_ch=16,
-                 unet_bn=False,
-                 unet_drop=0.0,
-                 spectral_norm=False):
-        super().__init__()
-        assert img_shape[0] < 10, "Pytorch uses 'channel first' convention."
-        self.state_dim = state_dim
-        self.img_shape = img_shape
-        self.spectral_norm = spectral_norm
-        self.unet_depth = unet_depth
-        self.unet_ch = unet_ch
-        self.unet_drop = unet_drop
-        self.unet_bn = unet_bn
-        self.activations = nn.ModuleDict([
-            ['lrelu', nn.LeakyReLU(negative_slope=0.2)],
-            ['prelu', nn.PReLU()],
-            ['tanh', nn.Tanh()],
-            ['relu', nn.ReLU()],
-            ['sigmoid', nn.Sigmoid()]
-        ])
-        self.unet = UNet(in_ch=self.img_shape[0], include_top=False, depth=self.unet_depth, start_ch=self.unet_ch,
-                         batch_norm=self.unet_bn, spec_norm=self.spectral_norm, dropout=self.unet_drop, up_mode='upconv', out_ch=1)
-        prev_channels = self.unet.out_ch
-
-        self.modules_list = nn.ModuleList([])
-
-        if self.spectral_norm:
-            inter_features = 1 * (self.img_shape[1]//2**2) * (self.img_shape[2]//2**2)
-            self.modules_list.append(ConvSN2d(prev_channels, 1, kernel_size=4, stride=2, padding=1))
-            self.modules_list.append(self.activations['lrelu'])
-            self.modules_list.append(ConvSN2d(1, 1, kernel_size=4, stride=2, padding=1))
-            self.modules_list.append(self.activations['lrelu'])
-            self.before_last = LinearSN(inter_features, 100, bias=True)
-            self.last = LinearSN(100, self.state_dim, bias=True)
-        else:
-            inter_features = 1 * (self.img_shape[1]//2**2) * (self.img_shape[2]//2**2)
-            self.modules_list.append(nn.Conv2d(prev_channels, 1, kernel_size=4, stride=2, padding=1))
-            self.modules_list.append(self.activations['lrelu'])
-            self.modules_list.append(nn.Conv2d(1, 1, kernel_size=4, stride=2, padding=1))
-            self.modules_list.append(self.activations['lrelu'])
-            self.before_last = nn.Linear(inter_features, 100, bias=True)
-            self.last = nn.Linear(100, self.state_dim, bias=True)
-
-    def forward(self, x):
-        x = self.unet(x)
-        for layer in self.modules_list:
-            x = layer(x)
-        x = x.view(x.size(0), -1)  # flatten
-        x = self.before_last(x)
-        x = self.activations['lrelu'](x)
-        x = self.last(x)
-        return x
-
-
-class UNetGenerator(nn.Module):
-    def __init__(self, img_shape, state_dim,
-                 unet_depth=2,  # 3
-                 unet_ch=16,  # 32
-                 spectral_norm=False,
-                 unet_bn=False,
-                 unet_drop=0.0):
-        super().__init__()
-        self.state_dim = state_dim
-        self.img_shape = img_shape
-        self.spectral_norm = spectral_norm
-        self.unet_depth = unet_depth
-        self.unet_ch = unet_ch
-        self.unet_drop = unet_drop
-        self.unet_bn = unet_bn
-        # self.lipschitz_G = 1.1 [TODO]
-        assert self.img_shape[0] < 10, "Pytorch uses 'channel first' convention."
-        if self.spectral_norm:
-            # state_layer = DenseSN(np.prod(self.img_shape), activation=None, lipschitz=self.lipschitz_G)(state_input)
-            self.first = LinearSN(
-                self.state_dim, np.prod(self.img_shape), bias=True)
-        else:
-            self.first = nn.Linear(
-                self.state_dim, np.prod(self.img_shape), bias=True)
-
-        self.activations = nn.ModuleDict([
-            ['lrelu', nn.LeakyReLU(negative_slope=0.2)],
-            ['prelu', nn.PReLU()],
-            ['tanh', nn.Tanh()],
-            ['relu', nn.ReLU()]
-        ])
-
-        out_channels = self.img_shape[0]  # = 3
-        in_channels = out_channels
-        self.unet = UNet(in_ch=in_channels, include_top=False, depth=self.unet_depth, start_ch=self.unet_ch,
-                         batch_norm=self.unet_bn, spec_norm=self.spectral_norm, dropout=self.unet_drop, up_mode='upconv', out_ch=out_channels)
-        prev_channels = self.unet.out_ch
-        if self.spectral_norm:
-            self.last = ConvSN2d(prev_channels, out_channels,
-                                 kernel_size=3, stride=1, padding=1)
-        else:
-            self.last = nn.Conv2d(
-                prev_channels, out_channels, kernel_size=3, stride=1, padding=1)
-
-    def forward(self, x):
-        x = self.first(x)
-        x = self.activations['lrelu'](x)
-        x = x.view(x.size(0), *self.img_shape)
-        x = self.unet(x)
-        x = self.last(x)
-        x = self.activations['tanh'](x)
-        return x
-
-
-=======
->>>>>>> 8380c054
 class UNetAutoEncoder(BaseModelAutoEncoder):
     """
     Custom UNet autoencoder network
@@ -273,13 +154,8 @@
 
     def __init__(self, state_dim=3, img_shape=(3, 224, 224)):
         super(UNetAutoEncoder, self).__init__(state_dim=state_dim, img_shape=img_shape)
-<<<<<<< HEAD
-        self.decoder = UNetGenerator(img_shape, state_dim, unet_bn=True)
-        self.encoder = UNetEncoder(img_shape, state_dim, unet_bn=True)
-=======
         self.decoder = GeneratorUnet(state_dim, img_shape, unet_bn=True)
         self.encoder = EncoderUnet(state_dim, img_shape, unet_bn=True)
->>>>>>> 8380c054
 
     def encode(self, x):
         """
