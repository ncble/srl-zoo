--- conflicted
+++ resolved
@@ -21,7 +21,7 @@
 from losses.utils import findPriorsPairs
 from pipeline import NAN_ERROR
 from plotting.representation_plot import plotRepresentation, plotImage, printGTC
-from preprocessing.data_loader import RobotEnvDataset, StratifiedSampler, BalancedLabelSampler
+from preprocessing.data_loader import RobotEnvDataset
 from preprocessing.utils import deNormalize
 from utils import printRed, detachToNumpy, printYellow
 from .modules import SRLModules
@@ -274,11 +274,7 @@
         # Default weights that are updated with the weights passed to the script
         self.losses_weights_dict = {"forward": 1.0, "inverse": 2.0, "reward": 100.0, "reward2": 100.0, "spcls": 100.0,
                                     "episode-prior": 1.0, "reward-prior": 10, "triplet": 1.0,
-<<<<<<< HEAD
                                     "autoencoder": 1.0, "vae": 1.0, "perceptual": 1e-6, "dae": 1.0,
-=======
-                                    "autoencoder": 1.0, "vae": 0.5e-6, "dae": 1.0,
->>>>>>> 8380c054
                                     'l1_reg': l1_reg, "l2_reg": l2_reg, 'random': 1.0}
         self.occlusion_percentage = occlusion_percentage
         self.state_dim_dae = state_dim_dae
@@ -571,39 +567,6 @@
                             rewards_st = np.array(reward).copy()
                             # label are usually [-1, 0, 1] for non-shaped-reward
                             rewards_st = torch.from_numpy(rewards_st.astype(int)).to(self.device)
-<<<<<<< HEAD
-                            label_weights = torch.tensor([0.0, 100.0]).to(self.device)
-                            self.module.add_reward_loss(states_split_list[state_index["reward"]],
-                                                        rewards_st, 
-                                                        next_states_split_list[state_index["reward"]], 
-                                                        loss_manager,
-                                                        label_weights=label_weights, 
-                                                        ignore_index=-1)
-
-                    # if self.use_vae:
-                    #     if self.perceptual_similarity_loss:
-                    #         perceptualSimilarityLoss(states_denoiser, states_denoiser_predicted, next_states_denoiser,
-                    #                                 next_states_denoiser_predicted,
-                    #                                 weight=self.losses_weights_dict['perceptual'],
-                    #                                 loss_manager=loss_manager)
-                    #     else:
-                    #         generationLoss(reconstruct_obs, next_decoded_obs, obs, next_obs,
-                    #                     weight=self.losses_weights_dict['vae'], loss_manager=loss_manager)
-                    # if self.reward_prior:
-                    #     rewards_st = reward
-                    #     rewards_st = torch.from_numpy(rewards_st).float().view(-1, 1).to(self.device)
-                    #     rewardPriorLoss(states, rewards_st, weight=self.losses_weights_dict['reward-prior'],
-                    #                     loss_manager=loss_manager)
-                    # if self.episode_prior:
-                    #     episodePriorLoss(minibatch_idx, minibatch_episodes, states, self.prior_discriminator,
-                    #                     BALANCED_SAMPLING, weight=self.losses_weights_dict['episode-prior'],
-                    #                     loss_manager=loss_manager)
-                    # if self.use_triplets:
-                    #     tripletLoss(states, positive_states, negative_states, weight=self.losses_weights_dict['triplet'],
-                    #                 loss_manager=loss_manager, alpha=0.2)
-                    if self.model_type == 'gan':
-                        # GAN's training requires multi-optimizers.
-=======
                             label_weights = torch.tensor([1.0, 100.0]).to(self.device)
                             self.module.add_reward_loss(states_split_list[state_index["reward"]],
                                                         rewards_st,
@@ -626,7 +589,6 @@
                                                                 valid_mode=valid_mode,
                                                                 device=self.device)
                         epoch_batches += 1 ## update batch count
->>>>>>> 8380c054
                         if not valid_mode:
                             # mean training loss so far. For gan, it's already the mean.
                             train_loss = loss
