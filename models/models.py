--- conflicted
+++ resolved
@@ -1,10 +1,6 @@
 from __future__ import print_function, division, absolute_import
 
-<<<<<<< HEAD
-import torch
-=======
 import torch as th
->>>>>>> ce1b832a
 import torch.nn as nn
 import torch.nn.functional as F
 import torchvision.models as models
