--- conflicted
+++ resolved
@@ -1,9 +1,6 @@
 from .models import CustomCNN
-<<<<<<< HEAD
-from .priors import SRLConvolutionalNetwork, SRLDenseNetwork, SRLCustomCNN, SRLCustomForward, SRLCustomInverse, SRLCustomForwardInverse
-=======
-from .priors import SRLConvolutionalNetwork, SRLDenseNetwork, SRLCustomCNN, Discriminator
->>>>>>> 0a746626
+from .priors import SRLConvolutionalNetwork, SRLDenseNetwork, SRLCustomCNN, Discriminator, \
+                    SRLCustomForward, SRLCustomInverse, SRLCustomForwardInverse
 from .supervised import ConvolutionalNetwork, DenseNetwork
 from .triplet import TripletNet
 from .autoencoders import LinearAutoEncoder, DenseAutoEncoder, CNNAutoEncoder
