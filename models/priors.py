--- conflicted
+++ resolved
@@ -16,22 +16,7 @@
 
     def __init__(self, state_dim=2, cuda=False, noise_std=1e-6):
         super(SRLConvolutionalNetwork, self).__init__()
-<<<<<<< HEAD
-        self.resnet = models.resnet18(pretrained=True)
-        # TODO: add squeezeNet support
-        # self.squeezeNet = models.squeezenet1_0(pretrained=True)
-        # TODO: freeze less layers
-        # Freeze params
-        for param in self.resnet.parameters():
-            param.set_grad_enabled(False)
-
-        self.device = torch.device("cuda" if torch.cuda.is_available() and cuda else "cpu")
-        # Replace the last fully-connected layer
-        n_units = self.resnet.fc.in_features
-        print("{} units in the last layer".format(n_units))
-        self.resnet.fc = nn.Linear(n_units, state_dim)
-        self.resnet.to(self.device)
-=======
+        self.device = th.device("cuda" if th.cuda.is_available() and cuda else "cpu")
         self.resnet = models.resnet18(pretrained=False)
 
         # Replace the last fully-connected layer
@@ -47,9 +32,7 @@
             nn.ReLU(inplace=True),
             nn.Linear(64, state_dim),
         )
-        if cuda:
-            self.resnet.cuda()
->>>>>>> 91955114
+        self.resnet.to(self.device)
         # This variant does not require the batch_size
         self.noise = GaussianNoiseVariant(self.device, noise_std)
         # self.noise = GaussianNoise(batch_size, state_dim, self.device, noise_std)
@@ -73,7 +56,7 @@
     def __init__(self, state_dim=2, cuda=False, noise_std=1e-6):
         super(SRLCustomCNN, self).__init__()
         self.cnn = CustomCNN(state_dim)
-        self.device = torch.device("cuda" if torch.cuda.is_available() and cuda else "cpu")
+        self.device = th.device("cuda" if th.cuda.is_available() and cuda else "cpu")
         self.cnn.to(self.device)
         self.noise = GaussianNoiseVariant(self.device, noise_std)
 
@@ -100,7 +83,7 @@
                  cuda=False, n_hidden=32, noise_std=1e-6):
         super(SRLDenseNetwork, self).__init__()
 
-        self.device = torch.device("cuda" if torch.cuda.is_available() and cuda else "cpu")
+        self.device = th.device("cuda" if th.cuda.is_available() and cuda else "cpu")
 
         self.fc1 = nn.Linear(input_dim, n_hidden)
         self.fc2 = nn.Linear(n_hidden, state_dim)
