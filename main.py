--- conflicted
+++ resolved
@@ -70,13 +70,8 @@
     :param cuda: (bool)
     """
 
-<<<<<<< HEAD
-    def __init__(self, state_dim=2, batch_size=256, cuda=False):
-        super(SRLNetwork, self).__init__()
-=======
     def __init__(self, state_dim=2, batchsize=256, cuda=False):
         super(SRLConvolutionalNetwork, self).__init__()
->>>>>>> 84e70fdf
         self.resnet = models.resnet18(pretrained=True)
         # Freeze params
         for param in self.resnet.parameters():
@@ -209,9 +204,6 @@
         if cuda:
             th.cuda.manual_seed(seed)
 
-<<<<<<< HEAD
-        self.model = SRLNetwork(self.state_dim, self.batch_size, cuda)
-=======
         if model_type == "cnn":
             self.model = SRLConvolutionalNetwork(self.state_dim, self.batchsize, cuda)
         elif model_type == "mlp":
@@ -221,7 +213,6 @@
             raise ValueError("Unknown model: {}".format(model_type))
         print("Using {} model".format(model_type))
 
->>>>>>> 84e70fdf
         if cuda:
             self.model.cuda()
         learnable_params = [param for param in self.model.parameters() if param.requires_grad]
@@ -427,12 +418,8 @@
     parser.add_argument('-lr', '--learning_rate', type=float, default=0.005, help='learning rate (default: 0.005)')
     parser.add_argument('--l1', type=float, default=0.0, help='L1 regularization coeff (default: 0.0)')
     parser.add_argument('--no-cuda', action='store_true', default=False,
-<<<<<<< HEAD
-                        help='disables CUDA training') #TODO everywhere else is use_cuda, change, but keep to default true (use_cuda = true)?
-=======
-                        help='disables CUDA training')
+                        help='disables CUDA training')  #TODO everywhere else is use_cuda, change, but keep to default true (use_cuda = true)?
     parser.add_argument('--model_type', type=str, default="cnn", help='Model architecture (default: "cnn")')
->>>>>>> 84e70fdf
     parser.add_argument('--path', type=str, default="", help='Path to npz folder')
     parser.add_argument('--experiment_path', type=str, default='log/defaultexperimentmodelname', help='Folder within log/experiment_name/model_name_including_timestamp_and_dataset, where the experiment model and KNN images and plots will be saved')
 
@@ -468,17 +455,10 @@
     print("Observations shape: {}".format(observations.shape))
 
     print('Learning a state representation ... ')
-<<<<<<< HEAD
-    srl = SRL4robotics(args.state_dim, args.seed, learning_rate=args.learning_rate, l1_reg=0.00, cuda=args.cuda)
+    srl = SRL4robotics(args.state_dim, args.model_type, args.seed,
+                       learning_rate=args.learning_rate, l1_reg=0.00, cuda=args.cuda)
     learned_states = srl.learn(observations, actions, rewards, episode_starts)
     #srl.saveImagesAndReprToTxt(learned_states, rewards)
     plot_representation(learned_states, rewards, name='Training Data', add_colorbar=True)
 
-=======
-    srl = SRL4robotics(args.state_dim, args.model_type, args.seed,
-                       learning_rate=args.learning_rate, l1_reg=0.00, cuda=args.cuda)
-    training_states = srl.learn(observations, actions, rewards, episode_starts)
-    plot_representation(training_states, rewards, name='Training Data', add_colorbar=True)
->>>>>>> 84e70fdf
-
     input('\nPress any key to exit.')