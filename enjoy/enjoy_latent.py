from __future__ import print_function, division, absolute_import

import argparse
import json
import os

import numpy as np
import cv2
import torch
from sklearn.neighbors import KNeighborsClassifier

from preprocessing.utils import deNormalize
from models import SRLModules, SRLModulesSplit
from utils import detachToNumpy

VALID_MODELS = ["forward", "inverse", "reward", "priors", "episode-prior", "reward-prior", "triplet",
               "autoencoder", "vae"]


def getImage(srl_model, mu, device):
    """
    Gets an image for a chosen mu value using the srl_model
    :param srl_model: (Pytorch model)
    :param mu: ([float]) the mu vector from latent space
    :param device: (pytorch device)
    :return: ([float])
    """
    with torch.no_grad():
        mu = torch.from_numpy(np.array(mu).reshape(1, -1)).to(torch.float)
        mu = mu.to(device)

        net_out = srl_model.decode(mu)

        img = detachToNumpy(net_out)[0].T

    img = deNormalize(img)
    return img[:, :, ::-1]


def createFigureAndSlider(name, state_dim):
    """
    Creating a window for the latent space visualization, an another for the slider to control it
    :param name: name of model (str)
    :param state_dim: (int)
    :return:
    """
    # opencv gui setup
    cv2.namedWindow(name, cv2.WINDOW_NORMAL)
    cv2.resizeWindow(name, 500, 500)
    cv2.namedWindow('slider for ' + name)
    # add a slider for each component of the latent space
    for i in range(state_dim):
        # the sliders MUST be between 0 and max, so we placed max at 100, and start at 50
        # So that when we substract 50 and divide 10 we get [-5,5] for each component
        cv2.createTrackbar(str(i), 'slider for ' + name, 50, 100, (lambda a: None))


def main():
    parser = argparse.ArgumentParser(description="latent space enjoy")
    parser.add_argument('--log-dir', default='', type=str, help='directory to load model')
    parser.add_argument('--no-cuda', default=False, action="store_true")

    args = parser.parse_args()
    use_cuda = not args.no_cuda
    device = torch.device("cuda" if torch.cuda.is_available() and use_cuda else "cpu")

    # making sure you chose the right folder
    assert os.path.exists(args.log_dir), "Error: folder '{}' does not exist".format(args.log_dir)

    with open(args.log_dir + 'exp_config.json', 'r') as f:
        exp_config = json.load(f)

    state_dim = exp_config['state-dim']
    loss_type = exp_config['losses']
    n_actions = exp_config['n_actions']
    model_type = exp_config['model-type']
    split_index = exp_config.get('split-index', -1)

    # is this a valid model ?
    difference = set(loss_type).symmetric_difference(VALID_MODELS)
    assert set(loss_type).intersection(VALID_MODELS) != set(), "Error: Not supported losses " + ", ".join(difference)

    if os.path.exists(args.log_dir + 'srl_model.pth'):
        model_path = args.log_dir + 'srl_model.pth'

    # model param and info
    is_auto_encoder = 'autoencoder' in loss_type or 'vae' in loss_type
    if is_auto_encoder:
        assert os.path.exists(
            args.log_dir + "exp_config.json"), "Error: could not find 'exp_config.json' in '{}'".format(
            args.log_dir)

        if split_index > 0:
            srl_model = SRLModulesSplit(state_dim=state_dim, action_dim=n_actions, model_type=model_type,
                                   cuda=use_cuda, losses=loss_type, split_index=split_index)
        else:
            srl_model = SRLModulesSplit(state_dim=state_dim, action_dim=n_actions, model_type=model_type,
                                   cuda=use_cuda, losses=loss_type)
        srl_model.eval()
        srl_model.load_state_dict(torch.load(model_path))
        srl_model = srl_model.to(device)

        ae_type = 'autoencoder' if 'autoencoder' in loss_type else 'vae'
        createFigureAndSlider(ae_type, state_dim)

    if not is_auto_encoder or len(loss_type) > 1:
        data = json.load(open(args.log_dir + 'image_to_state.json'))
        srl_model_knn = KNeighborsClassifier()

        # Load all the points and images, find bounds and train KNN model
        X = np.array(list(data.values())).astype(float)
        y = list(data.keys())
        srl_model_knn.fit(X, np.arange(X.shape[0]))

        min_X = np.min(X, axis=0)
        max_X = np.max(X, axis=0)

<<<<<<< HEAD
    fig_name = "".join([item + "_" for item in loss_type])[:-1]
    # opencv gui setup
    cv2.namedWindow(fig_name, cv2.WINDOW_NORMAL)
    cv2.resizeWindow(fig_name, 500, 500)
    cv2.namedWindow('sliders')

    state_dim = split_index if split_index > 0 else state_dim
    # add a slider for each component of the latent space
    for i in range(state_dim):
        # the sliders MUST be between 0 and max, so we placed max at 100, and start at 50
        # So that when we substract 50 and divide 10 we get [-5,5] for each component
        cv2.createTrackbar(str(i), 'sliders', 200, 400, (lambda a: None))
=======
        fig_name = "KNN on " + ", ".join([item + " " for item in loss_type])[:-1]
        createFigureAndSlider(fig_name, state_dim)

>>>>>>> ccf82d9b

    # run the param through the network
    while True:
        # stop if escape is pressed
        k = cv2.waitKey(1) & 0xFF
        if k == 27:
            break

        # make the image
<<<<<<< HEAD
        mu = []
        for i in range(state_dim):
            mu.append(cv2.getTrackbarPos(str(i), 'sliders'))
        if 'autoencoder' in loss_type or 'vae' in loss_type:
            mu = (np.array(mu) - 200) / 25
            img = getImage(srl_model.model, mu, device)
        else:
=======
        if is_auto_encoder:
            mu_ae = []
            for i in range(state_dim):
                mu_ae.append(cv2.getTrackbarPos(str(i), 'slider for ' + ae_type))
            mu_ae = (np.array(mu_ae) - 50) / 10
            img_ae = getImage(srl_model.model, mu_ae, device)

            # stop if user closed a window
            if (cv2.getWindowProperty(ae_type, 0) < 0) or (cv2.getWindowProperty('slider for ' + ae_type, 0) < 0):
                break

            cv2.imshow(ae_type, img_ae)

        if not is_auto_encoder or len(loss_type) > 1:
            mu = []
            for i in range(state_dim):
                mu.append(cv2.getTrackbarPos(str(i), 'slider for ' + fig_name))

>>>>>>> ccf82d9b
            # rescale for the bounds of the priors representation, and find nearest image
            img_path = y[srl_model_knn.predict([(np.array(mu) / 100) * (max_X - min_X) + min_X])[0]]
            # Remove trailing .jpg if present
            img_path = img_path.split('.jpg')[0]
            img = cv2.imread("data/" + img_path + ".jpg")

            # stop if user closed a window
            if (cv2.getWindowProperty(fig_name, 0) < 0) or (cv2.getWindowProperty('slider for ' + fig_name, 0) < 0):
                break

            cv2.imshow(fig_name, img)

    # gracefully close
    cv2.destroyAllWindows()


if __name__ == '__main__':
    main()<|MERGE_RESOLUTION|>--- conflicted
+++ resolved
@@ -26,7 +26,7 @@
     :return: ([float])
     """
     with torch.no_grad():
-        mu = torch.from_numpy(np.array(mu).reshape(1, -1)).to(torch.float)
+        mu = torch.from_numpy(np.array(mu).reshape(1, -1)).float()
         mu = mu.to(device)
 
         net_out = srl_model.decode(mu)
@@ -94,45 +94,34 @@
             srl_model = SRLModulesSplit(state_dim=state_dim, action_dim=n_actions, model_type=model_type,
                                    cuda=use_cuda, losses=loss_type, split_index=split_index)
         else:
-            srl_model = SRLModulesSplit(state_dim=state_dim, action_dim=n_actions, model_type=model_type,
+            srl_model = SRLModules(state_dim=state_dim, action_dim=n_actions, model_type=model_type,
                                    cuda=use_cuda, losses=loss_type)
         srl_model.eval()
         srl_model.load_state_dict(torch.load(model_path))
         srl_model = srl_model.to(device)
 
         ae_type = 'autoencoder' if 'autoencoder' in loss_type else 'vae'
-        createFigureAndSlider(ae_type, state_dim)
+        state_dim_first_split = split_index if split_index > 0 else state_dim
+        createFigureAndSlider(ae_type, state_dim_first_split)
 
     if not is_auto_encoder or len(loss_type) > 1:
+        state_dim_second_split = state_dim - split_index if split_index > 0 else state_dim
         data = json.load(open(args.log_dir + 'image_to_state.json'))
         srl_model_knn = KNeighborsClassifier()
 
         # Load all the points and images, find bounds and train KNN model
         X = np.array(list(data.values())).astype(float)
         y = list(data.keys())
-        srl_model_knn.fit(X, np.arange(X.shape[0]))
+        print(X[:, -state_dim_second_split:].shape)
+        srl_model_knn.fit(X[:, -state_dim_second_split:], np.arange(X.shape[0]))
 
-        min_X = np.min(X, axis=0)
-        max_X = np.max(X, axis=0)
 
-<<<<<<< HEAD
-    fig_name = "".join([item + "_" for item in loss_type])[:-1]
-    # opencv gui setup
-    cv2.namedWindow(fig_name, cv2.WINDOW_NORMAL)
-    cv2.resizeWindow(fig_name, 500, 500)
-    cv2.namedWindow('sliders')
+        min_X = np.min(X[:, -state_dim_second_split:], axis=0)
+        max_X = np.max(X[:, -state_dim_second_split:], axis=0)
 
-    state_dim = split_index if split_index > 0 else state_dim
-    # add a slider for each component of the latent space
-    for i in range(state_dim):
-        # the sliders MUST be between 0 and max, so we placed max at 100, and start at 50
-        # So that when we substract 50 and divide 10 we get [-5,5] for each component
-        cv2.createTrackbar(str(i), 'sliders', 200, 400, (lambda a: None))
-=======
         fig_name = "KNN on " + ", ".join([item + " " for item in loss_type])[:-1]
-        createFigureAndSlider(fig_name, state_dim)
+        createFigureAndSlider(fig_name, state_dim_second_split)
 
->>>>>>> ccf82d9b
 
     # run the param through the network
     while True:
@@ -142,18 +131,9 @@
             break
 
         # make the image
-<<<<<<< HEAD
-        mu = []
-        for i in range(state_dim):
-            mu.append(cv2.getTrackbarPos(str(i), 'sliders'))
-        if 'autoencoder' in loss_type or 'vae' in loss_type:
-            mu = (np.array(mu) - 200) / 25
-            img = getImage(srl_model.model, mu, device)
-        else:
-=======
         if is_auto_encoder:
             mu_ae = []
-            for i in range(state_dim):
+            for i in range(state_dim_first_split):
                 mu_ae.append(cv2.getTrackbarPos(str(i), 'slider for ' + ae_type))
             mu_ae = (np.array(mu_ae) - 50) / 10
             img_ae = getImage(srl_model.model, mu_ae, device)
@@ -166,10 +146,8 @@
 
         if not is_auto_encoder or len(loss_type) > 1:
             mu = []
-            for i in range(state_dim):
+            for i in range(state_dim_second_split):
                 mu.append(cv2.getTrackbarPos(str(i), 'slider for ' + fig_name))
-
->>>>>>> ccf82d9b
             # rescale for the bounds of the priors representation, and find nearest image
             img_path = y[srl_model_knn.predict([(np.array(mu) / 100) * (max_X - min_X) + min_X])[0]]
             # Remove trailing .jpg if present
